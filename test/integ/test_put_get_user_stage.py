--- conflicted
+++ resolved
@@ -18,71 +18,37 @@
 
 
 @pytest.mark.aws
-<<<<<<< HEAD
-@pytest.mark.parametrize("from_path", [True, pytest.param(False, marks=pytest.mark.skipolddriver)])
-def test_put_get_small_data_via_user_stage(is_public_test, tmpdir, conn_cnx, from_path):
-=======
 @pytest.mark.parametrize(
     "from_path", [True, pytest.param(False, marks=pytest.mark.skipolddriver)]
 )
-def test_put_get_small_data_via_user_stage(
-    is_public_test, tmpdir, conn_cnx, db_parameters, from_path
-):
->>>>>>> bc9616ad
+def test_put_get_small_data_via_user_stage(is_public_test, tmpdir, conn_cnx, from_path):
     """[s3] Puts and Gets Small Data via User Stage."""
     if is_public_test or "AWS_ACCESS_KEY_ID" not in os.environ:
         pytest.skip("This test requires to change the internal parameter")
     number_of_files = 5 if from_path else 1
     number_of_lines = 1
-<<<<<<< HEAD
-    _put_get_user_stage(tmpdir, conn_cnx,
-                        number_of_files=number_of_files,
-                        number_of_lines=number_of_lines,
-                        from_path=from_path)
-=======
     _put_get_user_stage(
         tmpdir,
         conn_cnx,
-        db_parameters,
         number_of_files=number_of_files,
         number_of_lines=number_of_lines,
         from_path=from_path,
     )
->>>>>>> bc9616ad
 
 
 @pytest.mark.aws
 @pytest.mark.parametrize(
     "from_path", [True, pytest.param(False, marks=pytest.mark.skipolddriver)]
 )
-def test_put_get_large_data_via_user_stage(
-<<<<<<< HEAD
-        is_public_test, tmpdir, conn_cnx, from_path):
-=======
-    is_public_test, tmpdir, conn_cnx, db_parameters, from_path
-):
->>>>>>> bc9616ad
+def test_put_get_large_data_via_user_stage(is_public_test, tmpdir, conn_cnx, from_path):
     """[s3] Puts and Gets Large Data via User Stage."""
     if is_public_test or "AWS_ACCESS_KEY_ID" not in os.environ:
         pytest.skip("This test requires to change the internal parameter")
     number_of_files = 2 if from_path else 1
     number_of_lines = 200000
-<<<<<<< HEAD
-    _put_get_user_stage(tmpdir, conn_cnx,
-                        number_of_files=number_of_files,
-                        number_of_lines=number_of_lines,
-                        from_path=from_path)
-
-
-def _put_get_user_stage(tmpdir, conn_cnx,
-                        number_of_files=1,
-                        number_of_lines=1,
-                        from_path=True):
-=======
     _put_get_user_stage(
         tmpdir,
         conn_cnx,
-        db_parameters,
         number_of_files=number_of_files,
         number_of_lines=number_of_lines,
         from_path=from_path,
@@ -90,14 +56,8 @@
 
 
 def _put_get_user_stage(
-    tmpdir,
-    conn_cnx,
-    db_parameters,
-    number_of_files=1,
-    number_of_lines=1,
-    from_path=True,
+    tmpdir, conn_cnx, number_of_files=1, number_of_lines=1, from_path=True
 ):
->>>>>>> bc9616ad
     # sanity check
     assert "AWS_ACCESS_KEY_ID" in os.environ, "AWS_ACCESS_KEY_ID is missing"
     assert "AWS_SECRET_ACCESS_KEY" in os.environ, "AWS_SECRET_ACCESS_KEY is missing"
@@ -110,27 +70,12 @@
     files = os.path.join(tmp_dir, "file*" if from_path else os.listdir(tmp_dir)[0])
     file_stream = None if from_path else open(files, "rb")
 
-<<<<<<< HEAD
     table_name = random_string(3, prefix="put_get_user_stage_")
-    stage_name = table_name + '_stage_{}_{}'.format(
-        number_of_files,
-        number_of_lines)
+    stage_name = table_name + "_stage_{}_{}".format(number_of_files, number_of_lines)
     with conn_cnx() as cnx:
-        cnx.cursor().execute("""
+        cnx.cursor().execute(
+            """
 create table {name} (
-=======
-    stage_name = db_parameters["name"] + "_stage_{}_{}".format(
-        number_of_files, number_of_lines
-    )
-    with conn_cnx(
-        user=db_parameters["user"],
-        account=db_parameters["account"],
-        password=db_parameters["password"],
-    ) as cnx:
-        cnx.cursor().execute(
-            """
-create or replace table {name} (
->>>>>>> bc9616ad
 aa int,
 dt date,
 ts timestamp,
@@ -139,15 +84,8 @@
 tstz timestamp_tz,
 pct float,
 ratio number(6,2))
-<<<<<<< HEAD
-""".format(name=table_name))
-        user_bucket = os.getenv('SF_AWS_USER_BUCKET',
-                                "sfc-dev1-regression/{}/reg".format(
-                                    getuser()))
-        cnx.cursor().execute("""
-=======
-""".format(
-                name=db_parameters["name"]
+""".format(
+                name=table_name
             )
         )
         user_bucket = os.getenv(
@@ -155,7 +93,6 @@
         )
         cnx.cursor().execute(
             """
->>>>>>> bc9616ad
 create or replace stage {stage_name}
 url='s3://{user_bucket}/{stage_name}-{number_of_files}-{number_of_lines}'
 credentials=(
@@ -172,42 +109,24 @@
             )
         )
     try:
-<<<<<<< HEAD
         with conn_cnx() as cnx:
             cnx.cursor().execute(
-                "alter session set disable_put_and_get_on_external_stage = false")
-=======
-        with conn_cnx(
-            user=db_parameters["user"],
-            account=db_parameters["account"],
-            password=db_parameters["password"],
-        ) as cnx:
->>>>>>> bc9616ad
-            cnx.cursor().execute(
                 "alter session set disable_put_and_get_on_external_stage = false"
             )
+            cnx.cursor().execute(
+                "alter session set disable_put_and_get_on_external_stage = false"
+            )
             cnx.cursor().execute("rm @{stage_name}".format(stage_name=stage_name))
 
             put(cnx.cursor(), files, stage_name, from_path, file_stream=file_stream)
             cnx.cursor().execute(
                 "copy into {name} from @{stage_name}".format(
-<<<<<<< HEAD
-                    name=table_name, stage_name=stage_name))
+                    name=table_name, stage_name=stage_name
+                )
+            )
             c = cnx.cursor()
             try:
-                c.execute(
-                    "select count(*) from {name}".format(
-                        name=table_name))
-=======
-                    name=db_parameters["name"], stage_name=stage_name
-                )
-            )
-            c = cnx.cursor()
-            try:
-                c.execute(
-                    "select count(*) from {name}".format(name=db_parameters["name"])
-                )
->>>>>>> bc9616ad
+                c.execute("select count(*) from {name}".format(name=table_name))
                 rows = 0
                 for rec in c:
                     rows += rec[0]
@@ -217,15 +136,10 @@
             cnx.cursor().execute("rm @{stage_name}".format(stage_name=stage_name))
             cnx.cursor().execute(
                 "copy into @{stage_name} from {name}".format(
-<<<<<<< HEAD
-                    name=table_name, stage_name=stage_name))
-            tmp_dir_user = str(tmpdir.mkdir('put_get_stage'))
-=======
-                    name=db_parameters["name"], stage_name=stage_name
+                    name=table_name, stage_name=stage_name
                 )
             )
             tmp_dir_user = str(tmpdir.mkdir("put_get_stage"))
->>>>>>> bc9616ad
             cnx.cursor().execute(
                 "get @{stage_name}/ file://{tmp_dir_user}/".format(
                     stage_name=stage_name, tmp_dir_user=tmp_dir_user
@@ -239,47 +153,21 @@
     finally:
         if file_stream:
             file_stream.close()
-<<<<<<< HEAD
         with conn_cnx() as cnx:
             cnx.cursor().execute(
-                "rm @{stage_name}".format(stage_name=stage_name))
-=======
-        with conn_cnx(
-            user=db_parameters["user"],
-            account=db_parameters["account"],
-            password=db_parameters["password"],
-        ) as cnx:
-            cnx.cursor().execute("rm @{stage_name}".format(stage_name=stage_name))
->>>>>>> bc9616ad
-            cnx.cursor().execute(
                 "drop stage if exists {stage_name}".format(stage_name=stage_name)
             )
             cnx.cursor().execute(
-<<<<<<< HEAD
-                "drop table if exists {name}".format(
-                    name=table_name))
-=======
-                "drop table if exists {name}".format(name=db_parameters["name"])
-            )
->>>>>>> bc9616ad
+                "drop stage if exists {stage_name}".format(stage_name=stage_name)
+            )
+            cnx.cursor().execute("drop table if exists {name}".format(name=table_name))
 
 
 @pytest.mark.aws
 @pytest.mark.flaky(reruns=3)
-<<<<<<< HEAD
-def test_put_get_duplicated_data_user_stage(is_public_test, tmpdir, conn_cnx, request,
-                                            number_of_files=5,
-                                            number_of_lines=100):
-=======
 def test_put_get_duplicated_data_user_stage(
-    is_public_test,
-    tmpdir,
-    conn_cnx,
-    db_parameters,
-    number_of_files=5,
-    number_of_lines=100,
+    is_public_test, tmpdir, conn_cnx, request, number_of_files=5, number_of_lines=100
 ):
->>>>>>> bc9616ad
     """[s3] Puts and Gets Duplicated Data using User Stage."""
     if is_public_test or "AWS_ACCESS_KEY_ID" not in os.environ:
         pytest.skip("This test requires to change the internal parameter")
@@ -294,23 +182,12 @@
 
     files = os.path.join(tmp_dir, "file*")
 
-<<<<<<< HEAD
     table_name = random_string(3, prefix="test_put_get_duplicated_data_user_stage_")
-    stage_name = table_name + '_stage'
+    stage_name = table_name + "_stage"
     with conn_cnx() as cnx:
-        cnx.cursor().execute("""
+        cnx.cursor().execute(
+            """
 create table {name} (
-=======
-    stage_name = db_parameters["name"] + "_stage"
-    with conn_cnx(
-        user=db_parameters["user"],
-        account=db_parameters["account"],
-        password=db_parameters["password"],
-    ) as cnx:
-        cnx.cursor().execute(
-            """
-create or replace table {name} (
->>>>>>> bc9616ad
 aa int,
 dt date,
 ts timestamp,
@@ -319,131 +196,22 @@
 tstz timestamp_tz,
 pct float,
 ratio number(6,2))
-<<<<<<< HEAD
-""".format(name=table_name))
+""".format(
+                name=table_name
+            )
+        )
         request.addfinalizer(drop_table(conn_cnx, table_name))
-        user_bucket = os.getenv('SF_AWS_USER_BUCKET',
-                                "sfc-dev1-regression/{}/reg".format(
-                                    getuser()))
-        cnx.cursor().execute("""
-create stage {stage_name}
-=======
-""".format(
-                name=db_parameters["name"]
-            )
-        )
         user_bucket = os.getenv(
             "SF_AWS_USER_BUCKET", "sfc-dev1-regression/{}/reg".format(getuser())
         )
         cnx.cursor().execute(
             """
-create or replace stage {stage_name}
->>>>>>> bc9616ad
+create stage {stage_name}
 url='s3://{user_bucket}/{stage_name}-{number_of_files}-{number_of_lines}'
 credentials=(
  AWS_KEY_ID='{aws_key_id}'
  AWS_SECRET_KEY='{aws_secret_key}'
 )
-<<<<<<< HEAD
-""".format(stage_name=stage_name, user_bucket=user_bucket,
-           aws_key_id=os.getenv('AWS_ACCESS_KEY_ID'),
-           aws_secret_key=os.getenv('AWS_SECRET_ACCESS_KEY'),
-           number_of_files=number_of_files,
-           number_of_lines=number_of_lines))
-        request.addfinalizer(drop_stage(conn_cnx, stage_name))
-
-    with conn_cnx() as cnx:
-        c = cnx.cursor()
-        try:
-            for rec in c.execute(
-                    "rm @{stage_name}".format(stage_name=stage_name)):
-                logger.info('rec=%s', rec)
-        finally:
-            c.close()
-
-        success_cnt = 0
-        skipped_cnt = 0
-        c = cnx.cursor()
-        c.execute(
-            "alter session set disable_put_and_get_on_external_stage = false")
-        try:
-            for rec in c.execute(
-                    "put file://{file} @{stage_name}".format(
-                        file=files, stage_name=stage_name)):
-                logger.info('rec=%s', rec)
-                if rec[6] == 'UPLOADED':
-                    success_cnt += 1
-                elif rec[6] == 'SKIPPED':
-                    skipped_cnt += 1
-        finally:
-            c.close()
-        assert success_cnt == number_of_files, 'uploaded files'
-        assert skipped_cnt == 0, 'skipped files'
-
-        logger.info('deleting files in {stage_name}'.format(
-            stage_name=stage_name))
-
-        deleted_cnt = 0
-        cnx.cursor().execute(
-            "rm @{stage_name}/file0".format(stage_name=stage_name))
-        deleted_cnt += 1
-        cnx.cursor().execute(
-            "rm @{stage_name}/file1".format(stage_name=stage_name))
-        deleted_cnt += 1
-        cnx.cursor().execute(
-            "rm @{stage_name}/file2".format(stage_name=stage_name))
-        deleted_cnt += 1
-
-        success_cnt = 0
-        skipped_cnt = 0
-        c = cnx.cursor()
-        try:
-            for rec in c.execute(
-                    "put file://{file} @{stage_name}".format(file=files, stage_name=stage_name),
-                    _raise_put_get_error=False):
-                logger.info('rec=%s', rec)
-                if rec[6] == 'UPLOADED':
-                    success_cnt += 1
-                elif rec[6] == 'SKIPPED':
-                    skipped_cnt += 1
-            assert success_cnt == deleted_cnt, \
-                'uploaded files in the second time'
-            assert skipped_cnt == number_of_files - deleted_cnt, \
-                'skipped files in the second time'
-        finally:
-            c.close()
-
-        time.sleep(5)
-        cnx.cursor().execute(
-            "copy into {name} from @{stage_name}".format(
-                name=table_name, stage_name=stage_name))
-        c = cnx.cursor()
-        try:
-            c.execute(
-                "select count(*) from {name}".format(
-                    name=table_name))
-            rows = 0
-            for rec in c:
-                rows += rec[0]
-            assert rows == number_of_files * number_of_lines, 'Number of rows'
-        finally:
-            c.close()
-        cnx.cursor().execute(
-            "rm @{stage_name}".format(stage_name=stage_name))
-        cnx.cursor().execute(
-            "copy into @{stage_name} from {name}".format(
-                name=table_name, stage_name=stage_name))
-        tmp_dir_user = str(tmpdir.mkdir('stage2'))
-        cnx.cursor().execute(
-            "get @{stage_name}/ file://{tmp_dir_user}/".format(
-                stage_name=stage_name,
-                tmp_dir_user=tmp_dir_user))
-        for _, _, files in os.walk(tmp_dir_user):
-            for file in files:
-                mimetypes.init()
-                _, encoding = mimetypes.guess_type(file)
-                assert encoding == 'gzip', "exported file type"
-=======
 """.format(
                 stage_name=stage_name,
                 user_bucket=user_bucket,
@@ -453,119 +221,100 @@
                 number_of_lines=number_of_lines,
             )
         )
-    try:
-        with conn_cnx(
-            user=db_parameters["user"],
-            account=db_parameters["account"],
-            password=db_parameters["password"],
-        ) as cnx:
-            c = cnx.cursor()
-            try:
-                for rec in c.execute("rm @{stage_name}".format(stage_name=stage_name)):
-                    logger.info("rec=%s", rec)
-            finally:
-                c.close()
-
-            success_cnt = 0
-            skipped_cnt = 0
-            c = cnx.cursor()
-            c.execute("alter session set disable_put_and_get_on_external_stage = false")
-            try:
-                for rec in c.execute(
-                    "put file://{file} @{stage_name}".format(
-                        file=files, stage_name=stage_name
-                    )
-                ):
-                    logger.info("rec=%s", rec)
-                    if rec[6] == "UPLOADED":
-                        success_cnt += 1
-                    elif rec[6] == "SKIPPED":
-                        skipped_cnt += 1
-            finally:
-                c.close()
-            assert success_cnt == number_of_files, "uploaded files"
-            assert skipped_cnt == 0, "skipped files"
-
-            logger.info("deleting files in {stage_name}".format(stage_name=stage_name))
-
-            deleted_cnt = 0
-            cnx.cursor().execute("rm @{stage_name}/file0".format(stage_name=stage_name))
-            deleted_cnt += 1
-            cnx.cursor().execute("rm @{stage_name}/file1".format(stage_name=stage_name))
-            deleted_cnt += 1
-            cnx.cursor().execute("rm @{stage_name}/file2".format(stage_name=stage_name))
-            deleted_cnt += 1
-
-            success_cnt = 0
-            skipped_cnt = 0
-            c = cnx.cursor()
-            try:
-                for rec in c.execute(
-                    "put file://{file} @{stage_name}".format(
-                        file=files, stage_name=stage_name
-                    ),
-                    _raise_put_get_error=False,
-                ):
-                    logger.info("rec=%s", rec)
-                    if rec[6] == "UPLOADED":
-                        success_cnt += 1
-                    elif rec[6] == "SKIPPED":
-                        skipped_cnt += 1
-                assert success_cnt == deleted_cnt, "uploaded files in the second time"
-                assert (
-                    skipped_cnt == number_of_files - deleted_cnt
-                ), "skipped files in the second time"
-            finally:
-                c.close()
-
-            time.sleep(5)
-            cnx.cursor().execute(
-                "copy into {name} from @{stage_name}".format(
-                    name=db_parameters["name"], stage_name=stage_name
-                )
-            )
-            c = cnx.cursor()
-            try:
-                c.execute(
-                    "select count(*) from {name}".format(name=db_parameters["name"])
-                )
-                rows = 0
-                for rec in c:
-                    rows += rec[0]
-                assert rows == number_of_files * number_of_lines, "Number of rows"
-            finally:
-                c.close()
-            cnx.cursor().execute("rm @{stage_name}".format(stage_name=stage_name))
-            cnx.cursor().execute(
-                "copy into @{stage_name} from {name}".format(
-                    name=db_parameters["name"], stage_name=stage_name
-                )
-            )
-            tmp_dir_user = str(tmpdir.mkdir("stage2"))
-            cnx.cursor().execute(
-                "get @{stage_name}/ file://{tmp_dir_user}/".format(
-                    stage_name=stage_name, tmp_dir_user=tmp_dir_user
-                )
-            )
-            for _, _, files in os.walk(tmp_dir_user):
-                for file in files:
-                    mimetypes.init()
-                    _, encoding = mimetypes.guess_type(file)
-                    assert encoding == "gzip", "exported file type"
-
-    finally:
-        with conn_cnx(
-            user=db_parameters["user"],
-            account=db_parameters["account"],
-            password=db_parameters["password"],
-        ) as cnx:
-            cnx.cursor().execute(
-                "drop stage if exists {stage_name}".format(stage_name=stage_name)
-            )
-            cnx.cursor().execute(
-                "drop table if exists {name}".format(name=db_parameters["name"])
-            )
->>>>>>> bc9616ad
+        request.addfinalizer(drop_stage(conn_cnx, stage_name))
+
+    with conn_cnx() as cnx:
+        c = cnx.cursor()
+        try:
+            for rec in c.execute("rm @{stage_name}".format(stage_name=stage_name)):
+                logger.info("rec=%s", rec)
+        finally:
+            c.close()
+
+        success_cnt = 0
+        skipped_cnt = 0
+        c = cnx.cursor()
+        c.execute("alter session set disable_put_and_get_on_external_stage = false")
+        try:
+            for rec in c.execute(
+                "put file://{file} @{stage_name}".format(
+                    file=files, stage_name=stage_name
+                )
+            ):
+                logger.info("rec=%s", rec)
+                if rec[6] == "UPLOADED":
+                    success_cnt += 1
+                elif rec[6] == "SKIPPED":
+                    skipped_cnt += 1
+        finally:
+            c.close()
+        assert success_cnt == number_of_files, "uploaded files"
+        assert skipped_cnt == 0, "skipped files"
+
+        logger.info("deleting files in {stage_name}".format(stage_name=stage_name))
+
+        deleted_cnt = 0
+        cnx.cursor().execute("rm @{stage_name}/file0".format(stage_name=stage_name))
+        deleted_cnt += 1
+        cnx.cursor().execute("rm @{stage_name}/file1".format(stage_name=stage_name))
+        deleted_cnt += 1
+        cnx.cursor().execute("rm @{stage_name}/file2".format(stage_name=stage_name))
+        deleted_cnt += 1
+
+        success_cnt = 0
+        skipped_cnt = 0
+        c = cnx.cursor()
+        try:
+            for rec in c.execute(
+                "put file://{file} @{stage_name}".format(
+                    file=files, stage_name=stage_name
+                ),
+                _raise_put_get_error=False,
+            ):
+                logger.info("rec=%s", rec)
+                if rec[6] == "UPLOADED":
+                    success_cnt += 1
+                elif rec[6] == "SKIPPED":
+                    skipped_cnt += 1
+            assert success_cnt == deleted_cnt, "uploaded files in the second time"
+            assert (
+                skipped_cnt == number_of_files - deleted_cnt
+            ), "skipped files in the second time"
+        finally:
+            c.close()
+
+        time.sleep(5)
+        cnx.cursor().execute(
+            "copy into {name} from @{stage_name}".format(
+                name=table_name, stage_name=stage_name
+            )
+        )
+        c = cnx.cursor()
+        try:
+            c.execute("select count(*) from {name}".format(name=table_name))
+            rows = 0
+            for rec in c:
+                rows += rec[0]
+            assert rows == number_of_files * number_of_lines, "Number of rows"
+        finally:
+            c.close()
+        cnx.cursor().execute("rm @{stage_name}".format(stage_name=stage_name))
+        cnx.cursor().execute(
+            "copy into @{stage_name} from {name}".format(
+                name=table_name, stage_name=stage_name
+            )
+        )
+        tmp_dir_user = str(tmpdir.mkdir("stage2"))
+        cnx.cursor().execute(
+            "get @{stage_name}/ file://{tmp_dir_user}/".format(
+                stage_name=stage_name, tmp_dir_user=tmp_dir_user
+            )
+        )
+        for _, _, files in os.walk(tmp_dir_user):
+            for file in files:
+                mimetypes.init()
+                _, encoding = mimetypes.guess_type(file)
+                assert encoding == "gzip", "exported file type"
 
 
 @pytest.mark.aws
@@ -574,47 +323,25 @@
     if is_public_test or "AWS_ACCESS_KEY_ID" not in os.environ:
         pytest.skip("This test requires to change the internal parameter")
 
-<<<<<<< HEAD
-    default_s3bucket = os.getenv('SF_AWS_USER_BUCKET',
-                                 "sfc-dev1-regression/{}/reg".format(
-                                     getuser()))
+    default_s3bucket = os.getenv(
+        "SF_AWS_USER_BUCKET", "sfc-dev1-regression/{}/reg".format(getuser())
+    )
     unique_name = random_string(3, prefix="test_get_data_user_stage_")
     test_data = [
         {
-            's3location':
-                '{}/{}'.format(
-                    default_s3bucket, unique_name + '_stage'),
-            'stage_name': unique_name + '_stage1',
-            'data_file_name': 'data.txt',
-=======
-    default_s3bucket = os.getenv(
-        "SF_AWS_USER_BUCKET", "sfc-dev1-regression/{}/reg".format(getuser())
-    )
-    test_data = [
-        {
-            "s3location": "{}/{}".format(
-                default_s3bucket, db_parameters["name"] + "_stage"
-            ),
-            "stage_name": db_parameters["name"] + "_stage1",
+            "s3location": "{}/{}".format(default_s3bucket, unique_name + "_stage"),
+            "stage_name": unique_name + "_stage1",
             "data_file_name": "data.txt",
->>>>>>> bc9616ad
         },
     ]
     for elem in test_data:
         _put_list_rm_files_in_stage(tmpdir, conn_cnx, elem)
 
 
-<<<<<<< HEAD
 def _put_list_rm_files_in_stage(tmpdir, conn_cnx, elem):
-    s3location = elem['s3location']
-    stage_name = elem['stage_name']
-    data_file_name = elem['data_file_name']
-=======
-def _put_list_rm_files_in_stage(tmpdir, conn_cnx, db_parameters, elem):
     s3location = elem["s3location"]
     stage_name = elem["stage_name"]
     data_file_name = elem["data_file_name"]
->>>>>>> bc9616ad
 
     from io import open
 
@@ -626,20 +353,10 @@
         f.write(str("123,456,string1\n"))
         f.write(str("789,012,string2\n"))
 
-<<<<<<< HEAD
-    output_dir = str(tmpdir.mkdir('output'))
+    output_dir = str(tmpdir.mkdir("output"))
     with conn_cnx() as cnx:
-        cnx.cursor().execute("""
-=======
-    output_dir = str(tmpdir.mkdir("output"))
-    with conn_cnx(
-        user=db_parameters["user"],
-        account=db_parameters["account"],
-        password=db_parameters["password"],
-    ) as cnx:
         cnx.cursor().execute(
             """
->>>>>>> bc9616ad
 create or replace stage {stage_name}
     url='s3://{s3location}'
     credentials=(
@@ -654,18 +371,9 @@
             )
         )
     try:
-<<<<<<< HEAD
         with conn_cnx() as cnx:
-            cnx.cursor().execute("""
-=======
-        with conn_cnx(
-            user=db_parameters["user"],
-            account=db_parameters["account"],
-            password=db_parameters["password"],
-        ) as cnx:
             cnx.cursor().execute(
                 """
->>>>>>> bc9616ad
 RM @{stage_name}
 """.format(
                     stage_name=stage_name
@@ -714,18 +422,9 @@
             assert rec[0] == data_file_name + ".gz"
             assert rec[2] == "DOWNLOADED"
     finally:
-<<<<<<< HEAD
         with conn_cnx() as cnx:
-            cnx.cursor().execute("""
-=======
-        with conn_cnx(
-            user=db_parameters["user"],
-            account=db_parameters["account"],
-            password=db_parameters["password"],
-        ) as cnx:
             cnx.cursor().execute(
                 """
->>>>>>> bc9616ad
 RM @{stage_name}
 """.format(
                     stage_name=stage_name
