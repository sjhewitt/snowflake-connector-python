#!/usr/bin/env python
# -*- coding: utf-8 -*-
#
# Copyright (c) 2012-2021 Snowflake Computing Inc. All rights reserved.
#

import decimal
import json
import logging
import os
import pickle
import time
from datetime import date, datetime
from typing import TYPE_CHECKING, List, NamedTuple

import mock
import pytest
import pytz

import snowflake.connector
from snowflake.connector import (
    DictCursor,
    InterfaceError,
    NotSupportedError,
    ProgrammingError,
    constants,
    errorcode,
    errors,
)
from snowflake.connector.compat import BASE_EXCEPTION_CLASS, IS_WINDOWS
from snowflake.connector.cursor import SnowflakeCursor

try:
    from snowflake.connector.cursor import ResultMetadata
except ImportError:

    class ResultMetadata(NamedTuple):
        name: str
        type_code: int
        display_size: int
        internal_size: int
        precision: int
        scale: int
        is_nullable: bool


from snowflake.connector.errorcode import (
    ER_FAILED_TO_REWRITE_MULTI_ROW_INSERT,
    ER_NOT_POSITIVE_SIZE,
)
from snowflake.connector.sqlstate import SQLSTATE_FEATURE_NOT_SUPPORTED
from snowflake.connector.telemetry import TelemetryField

from ..randomize import random_string

try:
    from snowflake.connector.constants import (
        FIELD_ID_TO_NAME,
        PARAMETER_PYTHON_CONNECTOR_QUERY_RESULT_FORMAT,
    )
    from snowflake.connector.errorcode import (
        ER_NO_ARROW_RESULT,
        ER_NO_PYARROW,
        ER_NO_PYARROW_SNOWSQL,
    )
    from snowflake.connector.result_batch import ArrowResultBatch, JSONResultBatch
except ImportError:
    PARAMETER_PYTHON_CONNECTOR_QUERY_RESULT_FORMAT = None
    ER_NO_ARROW_RESULT = None
    ER_NO_PYARROW = None
    ER_NO_PYARROW_SNOWSQL = None
    ArrowResultBatch = JSONResultBatch = None
    FIELD_ID_TO_NAME = {}

if TYPE_CHECKING:  # pragma: no cover
    from snowflake.connector.result_batch import ResultBatch

try:  # pragma: no cover
    from snowflake.connector.constants import QueryStatus
except ImportError:
    QueryStatus = None


def _drop_warehouse(conn, db_parameters):
    conn.cursor().execute(
        "drop warehouse if exists {}".format(db_parameters["name_wh"])
    )


@pytest.fixture()
def conn(request, conn_cnx, db_parameters):
    def fin():
        with conn_cnx() as cnx:
            cnx.cursor().execute(
                "use {db}.{schema}".format(
                    db=db_parameters["database"], schema=db_parameters["schema"]
                )
            )
            cnx.cursor().execute("drop table {name}".format(name=db_parameters["name"]))

    request.addfinalizer(fin)

    with conn_cnx() as cnx:
        cnx.cursor().execute(
            """
create table {name} (
aa int,
dt date,
tm time,
ts timestamp,
tsltz timestamp_ltz,
tsntz timestamp_ntz,
tstz timestamp_tz,
pct float,
ratio number(5,2),
b binary)
""".format(
                name=db_parameters["name"]
            )
        )

    return conn_cnx


def _check_results(cursor, results):
    assert cursor.sfqid, "Snowflake query id is None"
    assert cursor.rowcount == 3, "the number of records"
    assert results[0] == 65432, "the first result was wrong"
    assert results[1] == 98765, "the second result was wrong"
    assert results[2] == 123456, "the third result was wrong"


def test_insert_select(conn, db_parameters):
    """Inserts and selects integer data."""
    with conn() as cnx:
        c = cnx.cursor()
        try:
            c.execute(
                "insert into {name}(aa) values(123456),"
                "(98765),(65432)".format(name=db_parameters["name"])
            )
            cnt = 0
            for rec in c:
                cnt += int(rec[0])
            assert cnt == 3, "wrong number of records were inserted"
            assert c.rowcount == 3, "wrong number of records were inserted"
        finally:
            c.close()

        try:
            c = cnx.cursor()
            c.execute(
                "select aa from {name} order by aa".format(name=db_parameters["name"])
            )
            results = []
            for rec in c:
                results.append(rec[0])
            _check_results(c, results)
        finally:
            c.close()

        with cnx.cursor(snowflake.connector.DictCursor) as c:
            c.execute(
                "select aa from {name} order by aa".format(name=db_parameters["name"])
            )
            results = []
            for rec in c:
                results.append(rec["AA"])
            _check_results(c, results)


def test_insert_and_select_by_separate_connection(conn, db_parameters):
    """Inserts a record and select it by a separate connection."""
    with conn() as cnx:
        result = cnx.cursor().execute(
            "insert into {name}(aa) values({value})".format(
                name=db_parameters["name"], value="1234"
            )
        )
        cnt = 0
        for rec in result:
            cnt += int(rec[0])
        assert cnt == 1, "wrong number of records were inserted"
        assert result.rowcount == 1, "wrong number of records were inserted"

    cnx2 = snowflake.connector.connect(
        user=db_parameters["user"],
        password=db_parameters["password"],
        host=db_parameters["host"],
        port=db_parameters["port"],
        account=db_parameters["account"],
        database=db_parameters["database"],
        schema=db_parameters["schema"],
        protocol=db_parameters["protocol"],
        timezone="UTC",
    )
    try:
        c = cnx2.cursor()
        c.execute("select aa from {name}".format(name=db_parameters["name"]))
        results = []
        for rec in c:
            results.append(rec[0])
        c.close()
        assert results[0] == 1234, "the first result was wrong"
        assert result.rowcount == 1, "wrong number of records were selected"
    finally:
        cnx2.close()


def _total_milliseconds_from_timedelta(td):
    """Returns the total number of milliseconds contained in the duration object."""
    return (td.microseconds + (td.seconds + td.days * 24 * 3600) * 10 ** 6) // 10 ** 3


def _total_seconds_from_timedelta(td):
    """Returns the total number of seconds contained in the duration object."""
    return _total_milliseconds_from_timedelta(td) // 10 ** 3


def test_insert_timestamp_select(conn, db_parameters):
    """Inserts and gets timestamp, timestamp with tz, date, and time.

    Notes:
        Currently the session parameter TIMEZONE is ignored.
    """
    PST_TZ = "America/Los_Angeles"
    JST_TZ = "Asia/Tokyo"
    current_timestamp = datetime.utcnow()
    current_timestamp = current_timestamp.replace(tzinfo=pytz.timezone(PST_TZ))
    current_date = current_timestamp.date()
    current_time = current_timestamp.time()

    other_timestamp = current_timestamp.replace(tzinfo=pytz.timezone(JST_TZ))

    with conn() as cnx:
        cnx.cursor().execute("alter session set TIMEZONE=%s", (PST_TZ,))
        c = cnx.cursor()
        try:
            fmt = (
                "insert into {name}(aa, tsltz, tstz, tsntz, dt, tm) "
                "values(%(value)s,%(tsltz)s, %(tstz)s, %(tsntz)s, "
                "%(dt)s, %(tm)s)"
            )
            c.execute(
                fmt.format(name=db_parameters["name"]),
                {
                    "value": 1234,
                    "tsltz": current_timestamp,
                    "tstz": other_timestamp,
                    "tsntz": current_timestamp,
                    "dt": current_date,
                    "tm": current_time,
                },
            )
            cnt = 0
            for rec in c:
                cnt += int(rec[0])
            assert cnt == 1, "wrong number of records were inserted"
            assert c.rowcount == 1, "wrong number of records were selected"
        finally:
            c.close()

    cnx2 = snowflake.connector.connect(
        user=db_parameters["user"],
        password=db_parameters["password"],
        host=db_parameters["host"],
        port=db_parameters["port"],
        account=db_parameters["account"],
        database=db_parameters["database"],
        schema=db_parameters["schema"],
        protocol=db_parameters["protocol"],
        timezone="UTC",
    )
    try:
        c = cnx2.cursor()
        c.execute(
            "select aa, tsltz, tstz, tsntz, dt, tm from {name}".format(
                name=db_parameters["name"]
            )
        )

        result_numeric_value = []
        result_timestamp_value = []
        result_other_timestamp_value = []
        result_ntz_timestamp_value = []
        result_date_value = []
        result_time_value = []

        for (aa, ts, tstz, tsntz, dt, tm) in c:
            result_numeric_value.append(aa)
            result_timestamp_value.append(ts)
            result_other_timestamp_value.append(tstz)
            result_ntz_timestamp_value.append(tsntz)
            result_date_value.append(dt)
            result_time_value.append(tm)
        c.close()
        assert result_numeric_value[0] == 1234, "the integer result was wrong"

        td_diff = _total_milliseconds_from_timedelta(
            current_timestamp - result_timestamp_value[0]
        )
        assert td_diff == 0, "the timestamp result was wrong"

        td_diff = _total_milliseconds_from_timedelta(
            other_timestamp - result_other_timestamp_value[0]
        )
        assert td_diff == 0, "the other timestamp result was wrong"

        td_diff = _total_milliseconds_from_timedelta(
            current_timestamp.replace(tzinfo=None) - result_ntz_timestamp_value[0]
        )
        assert td_diff == 0, "the other timestamp result was wrong"

        assert current_date == result_date_value[0], "the date result was wrong"

        assert current_time == result_time_value[0], "the time result was wrong"

        desc = c.description
        assert len(desc) == 6, "invalid number of column meta data"
        assert desc[0][0].upper() == "AA", "invalid column name"
        assert desc[1][0].upper() == "TSLTZ", "invalid column name"
        assert desc[2][0].upper() == "TSTZ", "invalid column name"
        assert desc[3][0].upper() == "TSNTZ", "invalid column name"
        assert desc[4][0].upper() == "DT", "invalid column name"
        assert desc[5][0].upper() == "TM", "invalid column name"
        assert (
            constants.FIELD_ID_TO_NAME[desc[0][1]] == "FIXED"
        ), "invalid column name: {}".format(constants.FIELD_ID_TO_NAME[desc[0][1]])
        assert (
            constants.FIELD_ID_TO_NAME[desc[1][1]] == "TIMESTAMP_LTZ"
        ), "invalid column name"
        assert (
            constants.FIELD_ID_TO_NAME[desc[2][1]] == "TIMESTAMP_TZ"
        ), "invalid column name"
        assert (
            constants.FIELD_ID_TO_NAME[desc[3][1]] == "TIMESTAMP_NTZ"
        ), "invalid column name"
        assert constants.FIELD_ID_TO_NAME[desc[4][1]] == "DATE", "invalid column name"
        assert constants.FIELD_ID_TO_NAME[desc[5][1]] == "TIME", "invalid column name"
    finally:
        cnx2.close()


def test_insert_timestamp_ltz(conn, db_parameters):
    """Inserts and retrieve timestamp ltz."""
    tzstr = "America/New_York"
    # sync with the session parameter
    with conn() as cnx:
        cnx.cursor().execute("alter session set timezone='{tzstr}'".format(tzstr=tzstr))

        current_time = datetime.now()
        current_time = current_time.replace(tzinfo=pytz.timezone(tzstr))

        c = cnx.cursor()
        try:
            fmt = "insert into {name}(aa, tsltz) values(%(value)s,%(ts)s)"
            c.execute(
                fmt.format(name=db_parameters["name"]),
                {
                    "value": 8765,
                    "ts": current_time,
                },
            )
            cnt = 0
            for rec in c:
                cnt += int(rec[0])
            assert cnt == 1, "wrong number of records were inserted"
        finally:
            c.close()

        try:
            c = cnx.cursor()
            c.execute("select aa,tsltz from {name}".format(name=db_parameters["name"]))
            result_numeric_value = []
            result_timestamp_value = []
            for (aa, ts) in c:
                result_numeric_value.append(aa)
                result_timestamp_value.append(ts)

            td_diff = _total_milliseconds_from_timedelta(
                current_time - result_timestamp_value[0]
            )

            assert td_diff == 0, "the first result was wrong"
        finally:
            c.close()


def test_struct_time(conn, db_parameters):
    """Binds struct_time object for updating timestamp."""
    tzstr = "America/New_York"
    os.environ["TZ"] = tzstr
    if not IS_WINDOWS:
        time.tzset()
    test_time = time.strptime("30 Sep 01 11:20:30", "%d %b %y %H:%M:%S")

    with conn() as cnx:
        c = cnx.cursor()
        try:
            fmt = "insert into {name}(aa, tsltz) values(%(value)s,%(ts)s)"
            c.execute(
                fmt.format(name=db_parameters["name"]),
                {
                    "value": 87654,
                    "ts": test_time,
                },
            )
            cnt = 0
            for rec in c:
                cnt += int(rec[0])
        finally:
            c.close()
            os.environ["TZ"] = "UTC"
            if not IS_WINDOWS:
                time.tzset()
        assert cnt == 1, "wrong number of records were inserted"

        try:
            result = cnx.cursor().execute(
                "select aa, tsltz from {name}".format(name=db_parameters["name"])
            )
            for (_, _tsltz) in result:
                pass

            _tsltz -= _tsltz.tzinfo.utcoffset(_tsltz)

            assert test_time.tm_year == _tsltz.year, "Year didn't match"
            assert test_time.tm_mon == _tsltz.month, "Month didn't match"
            assert test_time.tm_mday == _tsltz.day, "Day didn't match"
            assert test_time.tm_hour == _tsltz.hour, "Hour didn't match"
            assert test_time.tm_min == _tsltz.minute, "Minute didn't match"
            assert test_time.tm_sec == _tsltz.second, "Second didn't match"
        finally:
            os.environ["TZ"] = "UTC"
            if not IS_WINDOWS:
                time.tzset()


def test_insert_binary_select(conn, db_parameters):
    """Inserts and get a binary value."""
    value = b"\x00\xFF\xA1\xB2\xC3"

    with conn() as cnx:
        c = cnx.cursor()
        try:
            fmt = "insert into {name}(b) values(%(b)s)"
            c.execute(fmt.format(name=db_parameters["name"]), {"b": value})
            count = sum(int(rec[0]) for rec in c)
            assert count == 1, "wrong number of records were inserted"
            assert c.rowcount == 1, "wrong number of records were selected"
        finally:
            c.close()

    cnx2 = snowflake.connector.connect(
        user=db_parameters["user"],
        password=db_parameters["password"],
        host=db_parameters["host"],
        port=db_parameters["port"],
        account=db_parameters["account"],
        database=db_parameters["database"],
        schema=db_parameters["schema"],
        protocol=db_parameters["protocol"],
    )
    try:
        c = cnx2.cursor()
        c.execute("select b from {name}".format(name=db_parameters["name"]))

        results = [b for (b,) in c]
        assert value == results[0], "the binary result was wrong"

        desc = c.description
        assert len(desc) == 1, "invalid number of column meta data"
        assert desc[0][0].upper() == "B", "invalid column name"
        assert constants.FIELD_ID_TO_NAME[desc[0][1]] == "BINARY", "invalid column name"
    finally:
        cnx2.close()


def test_insert_binary_select_with_bytearray(conn, db_parameters):
    """Inserts and get a binary value using the bytearray type."""
    value = bytearray(b"\x00\xFF\xA1\xB2\xC3")

    with conn() as cnx:
        c = cnx.cursor()
        try:
            fmt = "insert into {name}(b) values(%(b)s)"
            c.execute(fmt.format(name=db_parameters["name"]), {"b": value})
            count = sum(int(rec[0]) for rec in c)
            assert count == 1, "wrong number of records were inserted"
            assert c.rowcount == 1, "wrong number of records were selected"
        finally:
            c.close()

    cnx2 = snowflake.connector.connect(
        user=db_parameters["user"],
        password=db_parameters["password"],
        host=db_parameters["host"],
        port=db_parameters["port"],
        account=db_parameters["account"],
        database=db_parameters["database"],
        schema=db_parameters["schema"],
        protocol=db_parameters["protocol"],
    )
    try:
        c = cnx2.cursor()
        c.execute("select b from {name}".format(name=db_parameters["name"]))

        results = [b for (b,) in c]
        assert bytes(value) == results[0], "the binary result was wrong"

        desc = c.description
        assert len(desc) == 1, "invalid number of column meta data"
        assert desc[0][0].upper() == "B", "invalid column name"
        assert constants.FIELD_ID_TO_NAME[desc[0][1]] == "BINARY", "invalid column name"
    finally:
        cnx2.close()


def test_variant(conn, db_parameters):
    """Variant including JSON object."""
    name_variant = db_parameters["name"] + "_variant"
    with conn() as cnx:
        cnx.cursor().execute(
            """
create table {name} (
created_at timestamp, data variant)
""".format(
                name=name_variant
            )
        )

    try:
        with conn() as cnx:
            current_time = datetime.now()
            c = cnx.cursor()
            try:
                fmt = (
                    "insert into {name}(created_at, data) "
                    "select column1, parse_json(column2) "
                    "from values(%(created_at)s, %(data)s)"
                )
                c.execute(
                    fmt.format(name=name_variant),
                    {
                        "created_at": current_time,
                        "data": (
                            '{"SESSION-PARAMETERS":{'
                            '"TIMEZONE":"UTC", "SPECIAL_FLAG":true}}'
                        ),
                    },
                )
                cnt = 0
                for rec in c:
                    cnt += int(rec[0])
                assert cnt == 1, "wrong number of records were inserted"
                assert c.rowcount == 1, "wrong number of records were inserted"
            finally:
                c.close()

            result = cnx.cursor().execute(
                "select created_at, data from {name}".format(name=name_variant)
            )
            _, data = result.fetchone()
            data = json.loads(data)
            assert data["SESSION-PARAMETERS"]["SPECIAL_FLAG"], (
                "JSON data should be parsed properly. " "Invalid JSON data"
            )
    finally:
        with conn() as cnx:
            cnx.cursor().execute("drop table {name}".format(name=name_variant))


@pytest.mark.skipolddriver
def test_geography(conn, db_parameters):
    """Variant including JSON object."""
    name_geo = random_string(5, "test_geography_")
    with conn() as cnx:
        cnx.cursor().execute(
            f"""\
create table {name_geo} (geo geography)
"""
        )
        cnx.cursor().execute(
            f"""\
insert into {name_geo} values ('POINT(0 0)'), ('LINESTRING(1 1, 2 2)')
"""
        )
        expected_data = [
            {"coordinates": [0, 0], "type": "Point"},
            {"coordinates": [[1, 1], [2, 2]], "type": "LineString"},
        ]

    try:
        with conn() as cnx:
            c = cnx.cursor()
            c.execute("alter session set GEOGRAPHY_OUTPUT_FORMAT='geoJson'")

            # Test with GEOGRAPHY return type
            result = c.execute(f"select * from {name_geo}")
            metadata = result.description
            assert FIELD_ID_TO_NAME[metadata[0].type_code] == "GEOGRAPHY"
            data = result.fetchall()
            for raw_data in data:
                row = json.loads(raw_data[0])
                assert row in expected_data
    finally:
        with conn() as cnx:
            cnx.cursor().execute("drop table {name}".format(name=name_geo))


def test_callproc(conn_cnx):
    """Callproc test.

    Notes:
        It's a nop as of now.
    """
    with conn_cnx() as cnx:
        with pytest.raises(errors.NotSupportedError):
            cnx.cursor().callproc("whatever the stored procedure")


def test_invalid_bind_data_type(conn_cnx):
    """Invalid bind data type."""
    with conn_cnx() as cnx:
        with pytest.raises(errors.ProgrammingError):
            cnx.cursor().execute("select 1 from dual where 1=%s", ([1, 2, 3],))


def test_timeout_query(conn_cnx):
    with conn_cnx() as cnx:
        cnx.cursor().execute("select 1")
        c = cnx.cursor()
        try:
            c.execute(
                "select seq8() as c1 " "from table(generator(timeLimit => 60))",
                timeout=5,
            )
            raise Exception("Must be canceled")
        except BASE_EXCEPTION_CLASS as err:
            assert isinstance(
                err, errors.ProgrammingError
            ), "Programming Error Exception"
            assert err.errno == 604, "Invalid error code"
        finally:
            c.close()


def test_executemany(conn, db_parameters):
    """Executes many statements. Client binding is supported by either dict, or list data types.

    Notes:
        The binding data type is dict and tuple, respectively.
    """
    with conn() as cnx:
        c = cnx.cursor()
        fmt = "insert into {name}(aa) values(%(value)s)".format(
            name=db_parameters["name"]
        )
        c.executemany(
            fmt,
            [
                {"value": "1234"},
                {"value": "234"},
                {"value": "34"},
                {"value": "4"},
            ],
        )
        cnt = 0
        for rec in c:
            cnt += int(rec[0])
        assert cnt == 4, "number of records"
        assert c.rowcount == 4, "wrong number of records were inserted"
        c.close()

        c = cnx.cursor()
        fmt = "insert into {name}(aa) values(%s)".format(name=db_parameters["name"])
        c.executemany(
            fmt,
            [
                (12345,),
                (1234,),
                (234,),
                (34,),
                (4,),
            ],
        )
        rec = c.fetchone()
        assert rec[0] == 5, "number of records"
        assert c.rowcount == 5, "wrong number of records were inserted"
        c.close()


@pytest.mark.skipolddriver
def test_executemany_qmark_types(conn, db_parameters):
    table_name = random_string(5, "date_test_")
    with conn(paramstyle="qmark") as cnx:
        with cnx.cursor() as cur:
            cur.execute(f"create table {table_name} (birth_date date)")

            insert_qy = f"INSERT INTO {table_name} (birth_date) values (?)"
            date_1, date_2 = date(1969, 2, 7), date(1969, 1, 1)

            try:
                # insert two dates, one in tuple format which specifies
                # the snowflake type similar to how we support it in this
                # example:
                # https://docs.snowflake.com/en/user-guide/python-connector-example.html#using-qmark-or-numeric-binding-with-datetime-objects
                cur.executemany(
                    insert_qy,
                    [[date_1], [("DATE", date_2)]],
                )

                cur.execute(f"select * from {table_name}")
                inserted_dates = [row[0] for row in cur.fetchall()]
                assert date_1 in inserted_dates
                assert date_2 in inserted_dates
            finally:
                cur.execute(f"drop table if exists {table_name}")


<<<<<<< HEAD
@pytest.mark.skipolddriver(
    reason="old driver raises DatabaseError instead of InterfaceError"
)
=======
@pytest.mark.skipolddriver
def test_executemany_params_iterator(conn):
    """Cursor.executemany() works with an interator of params."""
    table_name = random_string(5, "executemany_params_iterator")
    with conn() as cnx:
        c = cnx.cursor()
        c.execute(f"create temp table {table_name}(bar integer)")
        fmt = f"insert into {table_name}(bar) values(%(value)s)"
        c.executemany(fmt, ({"value": x} for x in ("1234", "234", "34", "4")))
        cnt = 0
        for rec in c:
            cnt += int(rec[0])
        assert cnt == 4, "number of records"
        assert c.rowcount == 4, "wrong number of records were inserted"
        c.close()

        c = cnx.cursor()
        fmt = f"insert into {table_name}(bar) values(%s)"
        c.executemany(fmt, ((x,) for x in (12345, 1234, 234, 34, 4)))
        rec = c.fetchone()
        assert rec[0] == 5, "number of records"
        assert c.rowcount == 5, "wrong number of records were inserted"
        c.close()


@pytest.mark.skipolddriver
def test_executemany_empty_params(conn):
    """Cursor.executemany() does nothing if params is empty."""
    table_name = random_string(5, "executemany_empty_params")
    with conn() as cnx:
        c = cnx.cursor()
        # The table isn't created, so if this were executed, it would error.
        fmt = f"insert into {table_name}(aa) values(%(value)s)"
        c.executemany(fmt, [])
        assert c.query is None
        c.close()


>>>>>>> 19474a11
def test_closed_cursor(conn, db_parameters):
    """Attempts to use the closed cursor. It should raise errors.

    Notes:
        The binding data type is scalar.
    """
    with conn() as cnx:
        c = cnx.cursor()
        fmt = "insert into {name}(aa) values(%s)".format(name=db_parameters["name"])
        c.executemany(
            fmt,
            [
                12345,
                1234,
                234,
                34,
                4,
            ],
        )
        rec = c.fetchone()
        assert rec[0] == 5, "number of records"
        assert c.rowcount == 5, "number of records"
        c.close()

        fmt = "select aa from {name}".format(name=db_parameters["name"])
        with pytest.raises(InterfaceError, match="Cursor is closed in execute") as err:
            c.execute(fmt)
        assert err.value.errno == errorcode.ER_CURSOR_IS_CLOSED


def test_fetchmany(conn, db_parameters):
    with conn() as cnx:
        c = cnx.cursor()
        fmt = "insert into {name}(aa) values(%(value)s)".format(
            name=db_parameters["name"]
        )
        c.executemany(
            fmt,
            [
                {"value": "3456789"},
                {"value": "234567"},
                {"value": "1234"},
                {"value": "234"},
                {"value": "34"},
                {"value": "4"},
            ],
        )
        cnt = 0
        for rec in c:
            cnt += int(rec[0])
        assert cnt == 6, "number of records"
        assert c.rowcount == 6, "number of records"
        c.close()

        c = cnx.cursor()
        fmt = "select aa from {name} order by aa desc".format(
            name=db_parameters["name"]
        )
        c.execute(fmt)

        rows = c.fetchmany(2)
        assert len(rows) == 2, "The number of records"
        assert rows[1][0] == 234567, "The second record"

        rows = c.fetchmany(1)
        assert len(rows) == 1, "The number of records"
        assert rows[0][0] == 1234, "The first record"

        rows = c.fetchmany(5)
        assert len(rows) == 3, "The number of records"
        assert rows[-1][0] == 4, "The last record"

        rows = c.fetchmany(15)
        assert len(rows) == 0, "The number of records"

        c.close()


def test_process_params(conn, db_parameters):
    """Binds variables for insert and other queries."""
    with conn() as cnx:
        c = cnx.cursor()
        fmt = "insert into {name}(aa) values(%(value)s)".format(
            name=db_parameters["name"]
        )
        c.executemany(
            fmt,
            [
                {"value": "3456789"},
                {"value": "234567"},
                {"value": "1234"},
                {"value": "234"},
                {"value": "34"},
                {"value": "4"},
            ],
        )
        cnt = 0
        for rec in c:
            cnt += int(rec[0])
        c.close()
        assert cnt == 6, "number of records"

        fmt = "select count(aa) from {name} where aa > %(value)s".format(
            name=db_parameters["name"]
        )

        c = cnx.cursor()
        c.execute(fmt, {"value": 1233})
        for (_cnt,) in c:
            pass
        assert _cnt == 3, "the number of records"
        c.close()

        fmt = "select count(aa) from {name} where aa > %s".format(
            name=db_parameters["name"]
        )
        c = cnx.cursor()
        c.execute(fmt, (1234,))
        for (_cnt,) in c:
            pass
        assert _cnt == 2, "the number of records"
        c.close()


@pytest.mark.skipolddriver
@pytest.mark.parametrize(
    ("interpolate_empty_sequences", "expected_outcome"), [(False, "%%s"), (True, "%s")]
)
def test_process_params_empty(conn_cnx, interpolate_empty_sequences, expected_outcome):
    """SQL is interpolated if params aren't None."""
    with conn_cnx(interpolate_empty_sequences=interpolate_empty_sequences) as cnx:
        with cnx.cursor() as cursor:
            cursor.execute("select '%%s'", None)
            assert cursor.fetchone() == ("%%s",)
            cursor.execute("select '%%s'", ())
            assert cursor.fetchone() == (expected_outcome,)


def test_real_decimal(conn, db_parameters):
    with conn() as cnx:
        c = cnx.cursor()
        fmt = ("insert into {name}(aa, pct, ratio) " "values(%s,%s,%s)").format(
            name=db_parameters["name"]
        )
        c.execute(fmt, (9876, 12.3, decimal.Decimal("23.4")))
        for (_cnt,) in c:
            pass
        assert _cnt == 1, "the number of records"
        c.close()

        c = cnx.cursor()
        fmt = "select aa, pct, ratio from {name}".format(name=db_parameters["name"])
        c.execute(fmt)
        for (_aa, _pct, _ratio) in c:
            pass
        assert _aa == 9876, "the integer value"
        assert _pct == 12.3, "the float value"
        assert _ratio == decimal.Decimal("23.4"), "the decimal value"
        c.close()

        with cnx.cursor(snowflake.connector.DictCursor) as c:
            fmt = "select aa, pct, ratio from {name}".format(name=db_parameters["name"])
            c.execute(fmt)
            rec = c.fetchone()
            assert rec["AA"] == 9876, "the integer value"
            assert rec["PCT"] == 12.3, "the float value"
            assert rec["RATIO"] == decimal.Decimal("23.4"), "the decimal value"


def test_none_errorhandler(conn_testaccount):
    c = conn_testaccount.cursor()
    with pytest.raises(errors.ProgrammingError):
        c.errorhandler = None


def test_nope_errorhandler(conn_testaccount):
    def user_errorhandler(connection, cursor, errorclass, errorvalue):
        pass

    c = conn_testaccount.cursor()
    c.errorhandler = user_errorhandler
    c.execute("select * foooooo never_exists_table")
    c.execute("select * barrrrr never_exists_table")
    c.execute("select * daaaaaa never_exists_table")
    assert c.messages[0][0] == errors.ProgrammingError, "One error was recorded"
    assert len(c.messages) == 1, "should be one error"


@pytest.mark.internal
def test_binding_negative(negative_conn_cnx, db_parameters):
    with negative_conn_cnx() as cnx:
        with pytest.raises(TypeError):
            cnx.cursor().execute(
                "INSERT INTO {name}(aa) VALUES(%s)".format(name=db_parameters["name"]),
                (1, 2, 3),
            )
        with pytest.raises(errors.ProgrammingError):
            cnx.cursor().execute(
                "INSERT INTO {name}(aa) VALUES(%s)".format(name=db_parameters["name"]),
                (),
            )
        with pytest.raises(errors.ProgrammingError):
            cnx.cursor().execute(
                "INSERT INTO {name}(aa) VALUES(%s)".format(name=db_parameters["name"]),
                (["a"],),
            )


@pytest.mark.skipolddriver
def test_execute_stores_query(conn_cnx):
    with conn_cnx() as cnx:
        with cnx.cursor() as cursor:
            assert cursor.query is None
            cursor.execute("select 1")
            assert cursor.query == "select 1"


def test_execute_after_close(conn_testaccount):
    """SNOW-13588: Raises an error if executing after the connection is closed."""
    cursor = conn_testaccount.cursor()
    conn_testaccount.close()
    with pytest.raises(errors.Error):
        cursor.execute("show tables")


def test_multi_table_insert(conn, db_parameters):
    try:
        with conn() as cnx:
            cur = cnx.cursor()
            cur.execute(
                """
    INSERT INTO {name}(aa) VALUES(1234),(9876),(2345)
    """.format(
                    name=db_parameters["name"]
                )
            )
            assert cur.rowcount == 3, "the number of records"

            cur.execute(
                """
CREATE OR REPLACE TABLE {name}_foo (aa_foo int)
    """.format(
                    name=db_parameters["name"]
                )
            )

            cur.execute(
                """
CREATE OR REPLACE TABLE {name}_bar (aa_bar int)
    """.format(
                    name=db_parameters["name"]
                )
            )

            cur.execute(
                """
INSERT ALL
    INTO {name}_foo(aa_foo) VALUES(aa)
    INTO {name}_bar(aa_bar) VALUES(aa)
    SELECT aa FROM {name}
    """.format(
                    name=db_parameters["name"]
                )
            )
            assert cur.rowcount == 6
    finally:
        with conn() as cnx:
            cnx.cursor().execute(
                """
DROP TABLE IF EXISTS {name}_foo
""".format(
                    name=db_parameters["name"]
                )
            )
            cnx.cursor().execute(
                """
DROP TABLE IF EXISTS {name}_bar
""".format(
                    name=db_parameters["name"]
                )
            )


@pytest.mark.skipif(
    True,
    reason="""
Negative test case.
""",
)
def test_fetch_before_execute(conn_testaccount):
    """SNOW-13574: Fetch before execute."""
    cursor = conn_testaccount.cursor()
    with pytest.raises(errors.DataError):
        cursor.fetchone()


def test_close_twice(conn_testaccount):
    conn_testaccount.close()
    conn_testaccount.close()


@pytest.mark.parametrize("result_format", ("arrow", "json"))
def test_fetch_out_of_range_timestamp_value(conn, result_format):
    with conn() as cnx:
        cur = cnx.cursor()
        cur.execute(
            f"alter session set python_connector_query_result_format='{result_format}'"
        )
        cur.execute("select '12345-01-02'::timestamp_ntz")
        with pytest.raises(errors.InterfaceError):
            cur.fetchone()


@pytest.mark.skipolddriver
def test_null_in_non_null(conn):
    table_name = random_string(5, "null_in_non_null")
    error_msg = "NULL result in a non-nullable column"
    with conn() as cnx:
        cur = cnx.cursor()
        cur.execute(f"create temp table {table_name}(bar char not null)")
        with pytest.raises(errors.IntegrityError, match=error_msg):
            cur.execute(f"insert into {table_name} values (null)")


@pytest.mark.parametrize("sql", (None, ""), ids=["None", "empty"])
def test_empty_execution(conn, sql):
    """Checks whether executing an empty string, or nothing behaves as expected."""
    with conn() as cnx:
        with cnx.cursor() as cur:
            if sql is not None:
                cur.execute(sql)
            assert cur._result is None
            with pytest.raises(
                TypeError, match="'NoneType' object is not( an)? itera(tor|ble)"
            ):
                cur.fetchone()
            with pytest.raises(
                TypeError, match="'NoneType' object is not( an)? itera(tor|ble)"
            ):
                cur.fetchall()


@pytest.mark.parametrize(
    "reuse_results", (False, pytest.param(True, marks=pytest.mark.skipolddriver))
)
def test_reset_fetch(conn, reuse_results):
    """Tests behavior after resetting the cursor."""
    with conn(reuse_results=reuse_results) as cnx:
        with cnx.cursor() as cur:
            cur.execute("select 1")
            cur.reset()
            if reuse_results:
                assert cur.fetchone() == (1,)
            else:
                assert cur.fetchone() is None
                assert len(cur.fetchall()) == 0


def test_rownumber(conn):
    """Checks whether rownumber is returned as expected."""
    with conn() as cnx:
        with cnx.cursor() as cur:
            assert cur.execute("select * from values (1), (2)")
            assert cur.rownumber is None
            assert cur.fetchone() == (1,)
            assert cur.rownumber == 0
            assert cur.fetchone() == (2,)
            assert cur.rownumber == 1


def test_values_set(conn):
    """Checks whether a bunch of properties start as Nones, but get set to something else when a query was executed."""
    properties = [
        "timestamp_output_format",
        "timestamp_ltz_output_format",
        "timestamp_tz_output_format",
        "timestamp_ntz_output_format",
        "date_output_format",
        "timezone",
        "time_output_format",
        "binary_output_format",
    ]
    with conn() as cnx:
        with cnx.cursor() as cur:
            for property in properties:
                assert getattr(cur, property) is None
            assert cur.execute("select 1").fetchone() == (1,)
            # The default values might change in future, so let's just check that they aren't None anymore
            for property in properties:
                assert getattr(cur, property) is not None


def test_execute_helper_params_error(conn_testaccount):
    """Tests whether calling _execute_helper with a non-dict statement params is handled correctly."""
    with conn_testaccount.cursor() as cur:
        with pytest.raises(
            ProgrammingError,
            match=r"The data type of statement params is invalid. It must be dict.$",
        ):
            cur._execute_helper("select %()s", statement_params="1")


def test_desc_rewrite(conn, caplog):
    """Tests whether describe queries are rewritten as expected and this action is logged."""
    with conn() as cnx:
        with cnx.cursor() as cur:
            table_name = random_string(5, "test_desc_rewrite_")
            try:
                cur.execute("create or replace table {} (a int)".format(table_name))
                caplog.set_level(logging.DEBUG, "snowflake.connector")
                cur.execute("desc {}".format(table_name))
                assert (
                    "snowflake.connector.cursor",
                    20,
                    "query was rewritten: org=desc {table_name}, new=describe table {table_name}".format(
                        table_name=table_name
                    ),
                ) in caplog.record_tuples
            finally:
                cur.execute("drop table {}".format(table_name))


@pytest.mark.skipolddriver
@pytest.mark.parametrize("result_format", [False, None, "json"])
def test_execute_helper_cannot_use_arrow(conn_cnx, caplog, result_format):
    """Tests whether cannot use arrow is handled correctly inside of _execute_helper."""
    with conn_cnx() as cnx:
        with cnx.cursor() as cur:
            with mock.patch(
                "snowflake.connector.cursor.CAN_USE_ARROW_RESULT_FORMAT", False
            ):
                if result_format is False:
                    result_format = None
                else:
                    result_format = {
                        PARAMETER_PYTHON_CONNECTOR_QUERY_RESULT_FORMAT: result_format
                    }
                caplog.set_level(logging.DEBUG, "snowflake.connector")
                cur.execute("select 1", _statement_params=result_format)
                assert (
                    "snowflake.connector.cursor",
                    logging.DEBUG,
                    "Cannot use arrow result format, fallback to json format",
                ) in caplog.record_tuples
                assert cur.fetchone() == (1,)


@pytest.mark.skipolddriver
def test_execute_helper_cannot_use_arrow_exception(conn_cnx):
    """Like test_execute_helper_cannot_use_arrow but when we are trying to force arrow an Exception should be raised."""
    with conn_cnx() as cnx:
        with cnx.cursor() as cur:
            with mock.patch(
                "snowflake.connector.cursor.CAN_USE_ARROW_RESULT_FORMAT", False
            ):
                with pytest.raises(
                    ProgrammingError,
                    match="The result set in Apache Arrow format is not supported for the platform.",
                ):
                    cur.execute(
                        "select 1",
                        _statement_params={
                            PARAMETER_PYTHON_CONNECTOR_QUERY_RESULT_FORMAT: "arrow"
                        },
                    )


@pytest.mark.skipolddriver
def test_check_can_use_arrow_resultset(conn_cnx, caplog):
    """Tests check_can_use_arrow_resultset has no effect when we can use arrow."""
    with conn_cnx() as cnx:
        with cnx.cursor() as cur:
            with mock.patch(
                "snowflake.connector.cursor.CAN_USE_ARROW_RESULT_FORMAT", True
            ):
                caplog.set_level(logging.DEBUG, "snowflake.connector")
                cur.check_can_use_arrow_resultset()
    assert "Arrow" not in caplog.text


@pytest.mark.skipolddriver
@pytest.mark.parametrize("snowsql", [True, False])
def test_check_cannot_use_arrow_resultset(conn_cnx, caplog, snowsql):
    """Tests check_can_use_arrow_resultset expected outcomes."""
    config = {}
    if snowsql:
        config["application"] = "SnowSQL"
    with conn_cnx(**config) as cnx:
        with cnx.cursor() as cur:
            with mock.patch(
                "snowflake.connector.cursor.CAN_USE_ARROW_RESULT_FORMAT", False
            ):
                with pytest.raises(
                    ProgrammingError,
                    match="Currently SnowSQL doesn't support the result set in Apache Arrow format."
                    if snowsql
                    else "The result set in Apache Arrow format is not supported for the platform.",
                ) as pe:
                    cur.check_can_use_arrow_resultset()
                    assert pe.errno == (
                        ER_NO_PYARROW_SNOWSQL if snowsql else ER_NO_ARROW_RESULT
                    )


@pytest.mark.skipolddriver
def test_check_can_use_pandas(conn_cnx):
    """Tests check_can_use_arrow_resultset has no effect when we can import pandas."""
    with conn_cnx() as cnx:
        with cnx.cursor() as cur:
            with mock.patch("snowflake.connector.cursor.installed_pandas", True):
                cur.check_can_use_pandas()


@pytest.mark.skipolddriver
def test_check_cannot_use_pandas(conn_cnx):
    """Tests check_can_use_arrow_resultset has expected outcomes."""
    with conn_cnx() as cnx:
        with cnx.cursor() as cur:
            with mock.patch("snowflake.connector.cursor.installed_pandas", False):
                with pytest.raises(
                    ProgrammingError,
                    match=r"Optional dependency: 'pyarrow' is not installed, please see the "
                    "following link for install instructions: https:.*",
                ) as pe:
                    cur.check_can_use_pandas()
                    assert pe.errno == ER_NO_PYARROW


@pytest.mark.skipolddriver
def test_not_supported_pandas(conn_cnx):
    """Check that fetch_pandas functions return expected error when arrow results are not available."""
    result_format = {PARAMETER_PYTHON_CONNECTOR_QUERY_RESULT_FORMAT: "json"}
    with conn_cnx() as cnx:
        with cnx.cursor() as cur:
            cur.execute("select 1", _statement_params=result_format)
            with mock.patch("snowflake.connector.cursor.installed_pandas", True):
                with pytest.raises(NotSupportedError):
                    cur.fetch_pandas_all()
                with pytest.raises(NotSupportedError):
                    list(cur.fetch_pandas_batches())


def test_query_cancellation(conn_cnx):
    """Tests whether query_cancellation works."""
    with conn_cnx() as cnx:
        with cnx.cursor() as cur:
            cur.execute(
                "select max(seq8()) from table(generator(timeLimit=>30));",
                _no_results=True,
            )
            sf_qid = cur.sfqid
            cur.abort_query(sf_qid)


def test_executemany_insert_rewrite(conn_cnx):
    """Tests calling executemany with a non rewritable pyformat insert query."""
    with conn_cnx() as con:
        with con.cursor() as cur:
            with pytest.raises(
                InterfaceError, match="Failed to rewrite multi-row insert"
            ) as ie:
                cur.executemany("insert into numbers (select 1)", [1, 2])
                assert ie.errno == ER_FAILED_TO_REWRITE_MULTI_ROW_INSERT


def test_executemany_bulk_insert_size_mismatch(conn_cnx):
    """Tests bulk insert error with variable length of arguments."""
    with conn_cnx(paramstyle="qmark") as con:
        with con.cursor() as cur:
            with pytest.raises(
                InterfaceError, match="Bulk data size don't match. expected: 1, got: 2"
            ) as ie:
                cur.executemany("insert into numbers values (?,?)", [[1], [1, 2]])
                assert ie.errno == ER_FAILED_TO_REWRITE_MULTI_ROW_INSERT


def test_fetchmany_size_error(conn_cnx):
    """Tests retrieving a negative number of results."""
    with conn_cnx() as con:
        with con.cursor() as cur:
            cur.execute("select 1")
            with pytest.raises(
                ProgrammingError,
                match="The number of rows is not zero or positive number: -1",
            ) as ie:
                cur.fetchmany(-1)
                assert ie.errno == ER_NOT_POSITIVE_SIZE


def test_nextset(conn_cnx, caplog):
    """Tests no op function nextset."""
    caplog.set_level(logging.DEBUG, "snowflake.connector")
    with conn_cnx() as con:
        with con.cursor() as cur:
            caplog.set_level(logging.DEBUG, "snowflake.connector")
            assert cur.nextset() is None
    assert ("snowflake.connector.cursor", logging.DEBUG, "nop") in caplog.record_tuples


def test_scroll(conn_cnx):
    """Tests if scroll returns a NotSupported exception."""
    with conn_cnx() as con:
        with con.cursor() as cur:
            with pytest.raises(
                NotSupportedError, match="scroll is not supported."
            ) as nse:
                cur.scroll(2)
                assert nse.errno == SQLSTATE_FEATURE_NOT_SUPPORTED


@pytest.mark.skipolddriver
def test__log_telemetry_job_data(conn_cnx, caplog):
    """Tests whether we handle missing connection object correctly while logging a telemetry event."""
    with conn_cnx() as con:
        with con.cursor() as cur:
            with mock.patch.object(cur, "_connection", None):
                caplog.set_level(logging.DEBUG, "snowflake.connector")
                cur._log_telemetry_job_data(
                    TelemetryField.ARROW_FETCH_ALL, True
                )  # dummy value
    assert (
        "snowflake.connector.cursor",
        logging.WARNING,
        "Cursor failed to log to telemetry. Connection object may be None.",
    ) in caplog.record_tuples


@pytest.mark.skipolddriver(reason="new feature in v2.5.0")
@pytest.mark.parametrize(
    "result_format,expected_chunk_type",
    (
        ("json", JSONResultBatch),
        ("arrow", ArrowResultBatch),
    ),
)
def test_resultbatch(
    conn_cnx,
    result_format,
    expected_chunk_type,
    capture_sf_telemetry,
):
    """This test checks the following things:
    1. After executing a query can we pickle the result batches
    2. When we get the batches, do we emit a telemetry log
    3. Whether we can iterate through ResultBatches multiple times
    4. Whether the results make sense
    5. See whether getter functions are working
    """
    rowcount = 100000
    with conn_cnx(
        session_parameters={
            "python_connector_query_result_format": result_format,
        }
    ) as con:
        with capture_sf_telemetry.patch_connection(con) as telemetry_data:
            with con.cursor() as cur:
                cur.execute(
                    f"select seq4() from table(generator(rowcount => {rowcount}));"
                )
                assert cur._result_set.total_row_index() == rowcount
                pre_pickle_partitions = cur.get_result_batches()
                assert len(pre_pickle_partitions) > 1
                assert pre_pickle_partitions is not None
                assert all(
                    isinstance(p, expected_chunk_type) for p in pre_pickle_partitions
                )
                pickle_str = pickle.dumps(pre_pickle_partitions)
                assert any(
                    t.message["type"] == TelemetryField.GET_PARTITIONS_USED.value
                    for t in telemetry_data.records
                )
    post_pickle_partitions: List["ResultBatch"] = pickle.loads(pickle_str)
    total_rows = 0
    # Make sure the batches can be iterated over individually
    for i, partition in enumerate(post_pickle_partitions):
        # Tests whether the getter functions are working
        if i == 0:
            assert partition.compressed_size is None
            assert partition.uncompressed_size is None
        else:
            assert partition.compressed_size is not None
            assert partition.uncompressed_size is not None
        for row in partition:
            col1 = row[0]
            assert col1 == total_rows
            total_rows += 1
    assert total_rows == rowcount
    total_rows = 0
    # Make sure the batches can be iterated over again
    for partition in post_pickle_partitions:
        for row in partition:
            col1 = row[0]
            assert col1 == total_rows
            total_rows += 1
    assert total_rows == rowcount


@pytest.mark.skipolddriver(reason="new feature in v2.5.0")
@pytest.mark.parametrize(
    "result_format,patch_path",
    (
        ("json", "snowflake.connector.result_batch.JSONResultBatch.create_iter"),
        ("arrow", "snowflake.connector.result_batch.ArrowResultBatch.create_iter"),
    ),
)
def test_resultbatch_lazy_fetching_and_schemas(conn_cnx, result_format, patch_path):
    """Tests whether pre-fetching results chunks fetches the right amount of them."""
    rowcount = 1000000  # We need at least 5 chunks for this test
    with conn_cnx(
        session_parameters={
            "python_connector_query_result_format": result_format,
        }
    ) as con:
        with con.cursor() as cur:
            # Dummy return value necessary to not iterate through every batch with
            #  first fetchone call

            downloads = [iter([(i,)]) for i in range(10)]

            with mock.patch(
                patch_path,
                side_effect=downloads,
            ) as patched_download:
                cur.execute(
                    f"select seq4() as c1, randstr(1,random()) as c2 "
                    f"from table(generator(rowcount => {rowcount}));"
                )
                result_batches = cur.get_result_batches()
                batch_schemas = [batch.schema for batch in result_batches]
                for schema in batch_schemas:
                    # all batches should have the same schema
                    assert schema == [
                        ResultMetadata("C1", 0, None, None, 10, 0, False),
                        ResultMetadata("C2", 2, None, 16777216, None, None, False),
                    ]
                assert patched_download.call_count == 0
                assert len(result_batches) > 5
                assert result_batches[0]._local  # Sanity check first chunk being local
                cur.fetchone()  # Trigger pre-fetching

                # While the first chunk is local we still call _download on it, which
                # short circuits and just parses (for JSON batches) and then returns
                # an iterator through that data, so we expect the call count to be 5.
                # (0 local and 1, 2, 3, 4 pre-fetched) = 5 total
                start_time = time.time()
                while time.time() < start_time + 1:
                    if patched_download.call_count == 5:
                        break
                else:
                    assert patched_download.call_count == 5


@pytest.mark.skipolddriver(reason="new feature in v2.5.0")
@pytest.mark.parametrize("result_format", ["json", "arrow"])
def test_resultbatch_schema_exists_when_zero_rows(conn_cnx, result_format):
    with conn_cnx(
        session_parameters={"python_connector_query_result_format": result_format}
    ) as con:
        with con.cursor() as cur:
            cur.execute(
                "select seq4() as c1, randstr(1,random()) as c2 from table(generator(rowcount => 1)) where 1=0"
            )
            result_batches = cur.get_result_batches()
            # verify there is 1 batch and 0 rows in that batch
            assert len(result_batches) == 1
            assert result_batches[0].rowcount == 0
            # verify that the schema is correct
            schema = result_batches[0].schema
            assert schema == [
                ResultMetadata("C1", 0, None, None, 10, 0, False),
                ResultMetadata("C2", 2, None, 16777216, None, None, False),
            ]


@pytest.mark.skipolddriver
def test_optional_telemetry(conn_cnx, capture_sf_telemetry):
    """Make sure that we do not fail when _first_chunk_time is not present in cursor."""
    with conn_cnx() as con:
        with con.cursor() as cur:
            with capture_sf_telemetry.patch_connection(con, False) as telemetry:
                cur.execute("select 1;")
                cur._first_chunk_time = None
                assert cur.fetchall() == [
                    (1,),
                ]
            assert not any(
                r.message.get("type", "")
                == TelemetryField.TIME_CONSUME_LAST_RESULT.value
                for r in telemetry.records
            )


@pytest.mark.parametrize("result_format", ("json", "arrow"))
@pytest.mark.parametrize("cursor_type", (SnowflakeCursor, DictCursor))
@pytest.mark.parametrize("fetch_method", ("__next__", "fetchone"))
def test_out_of_range_year(conn_cnx, result_format, cursor_type, fetch_method):
    """Tests whether the year 10000 is out of range exception is raised as expected."""
    with conn_cnx(
        session_parameters={
            PARAMETER_PYTHON_CONNECTOR_QUERY_RESULT_FORMAT: result_format
        }
    ) as con:
        with con.cursor(cursor_type) as cur:
            cur.execute(
                "select * from VALUES (1, TO_TIMESTAMP('9999-01-01 00:00:00')), (2, TO_TIMESTAMP('10000-01-01 00:00:00'))"
            )
            iterate_obj = cur if fetch_method == "fetchone" else iter(cur)
            fetch_next_fn = getattr(iterate_obj, fetch_method)
            # first fetch doesn't raise error
            fetch_next_fn()
            with pytest.raises(
                InterfaceError,
                match="date value out of range"
                if IS_WINDOWS
                else "year 10000 is out of range",
            ):
                fetch_next_fn()


@pytest.mark.skipolddriver
def test_describe(conn_cnx):
    with conn_cnx() as con:
        with con.cursor() as cur:
            table_name = random_string(5, "test_describe_")
            # test select
            description = cur.describe(
                "select * from VALUES(1, 3.1415926, 'snow', TO_TIMESTAMP('2021-01-01 00:00:00'))"
            )
            assert description is not None
            column_types = [column[1] for column in description]
            assert constants.FIELD_ID_TO_NAME[column_types[0]] == "FIXED"
            assert constants.FIELD_ID_TO_NAME[column_types[1]] == "FIXED"
            assert constants.FIELD_ID_TO_NAME[column_types[2]] == "TEXT"
            assert "TIMESTAMP" in constants.FIELD_ID_TO_NAME[column_types[3]]
            assert len(cur.fetchall()) == 0

            # test insert
            cur.execute(f"create table {table_name} (aa int)")
            try:
                description = cur.describe(
                    "insert into {name}(aa) values({value})".format(
                        name=table_name, value="1234"
                    )
                )
                assert description[0][0] == "number of rows inserted"
                assert cur.rowcount is None
            finally:
                cur.execute(f"drop table if exists {table_name}")


@pytest.mark.skipolddriver
def test_fetch_batches_with_sessions(conn_cnx):
    rowcount = 250_000
    with conn_cnx() as con:
        with con.cursor() as cur:
            cur.execute(
                f"select seq4() as foo from table(generator(rowcount=>{rowcount}))"
            )

            num_batches = len(cur.get_result_batches())

            with mock.patch(
                "snowflake.connector.network.SnowflakeRestful._use_requests_session",
                side_effect=con._rest._use_requests_session,
            ) as get_session_mock:
                result = cur.fetchall()
                # all but one batch is downloaded using a session
                assert get_session_mock.call_count == num_batches - 1
                assert len(result) == rowcount


@pytest.mark.skipolddriver
def test_null_connection(conn_cnx):
    with conn_cnx() as con:
        with con.cursor() as cur:
            cur.execute_async(
                "select seq4() as c from table(generator(rowcount=>50000))"
            )
            con.rest.delete_session()
            status = con.get_query_status(cur.sfqid)
            assert status == QueryStatus.FAILED_WITH_ERROR
            assert con.is_an_error(status)<|MERGE_RESOLUTION|>--- conflicted
+++ resolved
@@ -718,11 +718,6 @@
                 cur.execute(f"drop table if exists {table_name}")
 
 
-<<<<<<< HEAD
-@pytest.mark.skipolddriver(
-    reason="old driver raises DatabaseError instead of InterfaceError"
-)
-=======
 @pytest.mark.skipolddriver
 def test_executemany_params_iterator(conn):
     """Cursor.executemany() works with an interator of params."""
@@ -760,8 +755,10 @@
         assert c.query is None
         c.close()
 
-
->>>>>>> 19474a11
+        
+@pytest.mark.skipolddriver(
+    reason="old driver raises DatabaseError instead of InterfaceError"
+)
 def test_closed_cursor(conn, db_parameters):
     """Attempts to use the closed cursor. It should raise errors.
 
