#!/usr/bin/env python
# -*- coding: utf-8 -*-
#
# Copyright (c) 2012-2021 Snowflake Computing Inc. All right reserved.
#

import glob
import gzip
import os
import sys
import time
from filecmp import cmp
from logging import getLogger

import mock
import pytest

from snowflake.connector.constants import UTF8
from snowflake.connector.errors import ProgrammingError
from snowflake.connector.file_transfer_agent import (
    SnowflakeFileTransferAgent,
    SnowflakeProgressPercentage,
)

from ..generate_test_files import generate_k_lines_of_n_files
from ..integ_helpers import drop_stage, drop_table, execute, put
from ..randomize import random_string

# We need these for our OldDriver tests. We run most up to date tests with the oldest supported driver version
try:
    from snowflake.connector.vendored import requests  # NOQA

    vendored_request = True
except ImportError:  # pragma: no cover
    import requests

    vendored_request = False

logger = getLogger(__name__)

# Mark every test in this module as a gcp test
pytestmark = [pytest.mark.gcp]


<<<<<<< HEAD
@pytest.mark.parametrize('enable_gcs_downscoped', [True, False])
@pytest.mark.parametrize("from_path", [True, pytest.param(False, marks=pytest.mark.skipolddriver)])
def test_put_get_with_gcp(tmpdir, conn_cnx, is_public_test, enable_gcs_downscoped, from_path):
=======
@pytest.mark.parametrize("enable_gcs_downscoped", [True, False])
@pytest.mark.parametrize(
    "from_path", [True, pytest.param(False, marks=pytest.mark.skipolddriver)]
)
def test_put_get_with_gcp(
    tmpdir, conn_cnx, db_parameters, is_public_test, enable_gcs_downscoped, from_path
):
>>>>>>> bc9616ad
    """[gcp] Puts and Gets a small text using gcp."""
    if enable_gcs_downscoped and is_public_test:
        pytest.xfail(
            "Server need to update with merged change. Expected release version: 4.41.0"
        )
    # create a data file
    fname = str(tmpdir.join("test_put_get_with_gcp_token.txt.gz"))
    original_contents = "123,test1\n456,test2\n"
    with gzip.open(fname, "wb") as f:
        f.write(original_contents.encode(UTF8))
    tmp_dir = str(tmpdir.mkdir("test_put_get_with_gcp_token"))
    table_name = random_string(5, "snow32806_")

<<<<<<< HEAD
    with conn_cnx() as cnx, cnx.cursor() as csr:
        try:
            csr.execute(f'ALTER SESSION SET GCS_USE_DOWNSCOPED_CREDENTIAL = {enable_gcs_downscoped}')
        except ProgrammingError as e:
            if enable_gcs_downscoped:
                # not raise error when the parameter is not available yet, using old behavior
                raise e
        csr.execute("create table {} (a int, b string)".format(table_name))
        try:
            file_stream = None if from_path else open(fname, 'rb')
            put(csr, fname, f"%{table_name}", from_path,
                sql_options=" auto_compress=true parallel=30",
                file_stream=file_stream)
            assert csr.fetchone()[6] == 'UPLOADED'
            csr.execute("copy into {}".format(table_name))
            csr.execute("rm @%{}".format(table_name))
            assert csr.execute("ls @%{}".format(table_name)).fetchall() == []
            csr.execute("copy into @%{table_name} from {table_name} "
                        "file_format=(type=csv compression='gzip')".format(table_name=table_name))
            csr.execute("get @%{table_name} file://{}".format(tmp_dir, table_name=table_name))
            rec = csr.fetchone()
            assert rec[0].startswith('data_'), 'A file downloaded by GET'
            assert rec[1] == 36, 'Return right file size'
            assert rec[2] == 'DOWNLOADED', 'Return DOWNLOADED status'
            assert rec[3] == '', 'Return no error message'
        finally:
            if file_stream:
                file_stream.close()
            csr.execute("drop table {}".format(table_name))
=======
    with conn_cnx() as cnx:
        with cnx.cursor() as csr:
            try:
                csr.execute(
                    f"ALTER SESSION SET GCS_USE_DOWNSCOPED_CREDENTIAL = {enable_gcs_downscoped}"
                )
            except ProgrammingError as e:
                if enable_gcs_downscoped:
                    # not raise error when the parameter is not available yet, using old behavior
                    raise e
            csr.execute(
                "create or replace table {} (a int, b string)".format(table_name)
            )
            try:
                file_stream = None if from_path else open(fname, "rb")
                put(
                    csr,
                    fname,
                    f"%{table_name}",
                    from_path,
                    sql_options=" auto_compress=true parallel=30",
                    file_stream=file_stream,
                )
                assert csr.fetchone()[6] == "UPLOADED"
                csr.execute("copy into {}".format(table_name))
                csr.execute("rm @%{}".format(table_name))
                assert csr.execute("ls @%{}".format(table_name)).fetchall() == []
                csr.execute(
                    "copy into @%{table_name} from {table_name} "
                    "file_format=(type=csv compression='gzip')".format(
                        table_name=table_name
                    )
                )
                csr.execute(
                    "get @%{table_name} file://{}".format(
                        tmp_dir, table_name=table_name
                    )
                )
                rec = csr.fetchone()
                assert rec[0].startswith("data_"), "A file downloaded by GET"
                assert rec[1] == 36, "Return right file size"
                assert rec[2] == "DOWNLOADED", "Return DOWNLOADED status"
                assert rec[3] == "", "Return no error message"
            finally:
                if file_stream:
                    file_stream.close()
                csr.execute("drop table {}".format(table_name))
>>>>>>> bc9616ad

    files = glob.glob(os.path.join(tmp_dir, "data_*"))
    with gzip.open(files[0], "rb") as fd:
        contents = fd.read().decode(UTF8)
    assert original_contents == contents, "Output is different from the original file"


<<<<<<< HEAD
@pytest.mark.parametrize('enable_gcs_downscoped', [True, False])
def test_put_copy_many_files_gcp(tmpdir, conn_cnx, is_public_test, enable_gcs_downscoped, request):
=======
@pytest.mark.parametrize("enable_gcs_downscoped", [True, False])
def test_put_copy_many_files_gcp(
    tmpdir, conn_cnx, db_parameters, is_public_test, enable_gcs_downscoped
):
>>>>>>> bc9616ad
    """[gcp] Puts and Copies many files."""
    if enable_gcs_downscoped and is_public_test:
        pytest.xfail(
            "Server need to update with merged change. Expected release version: 4.41.0"
        )
    # generates N files
    number_of_files = 10
    number_of_lines = 1000
    tmp_dir = generate_k_lines_of_n_files(
        number_of_lines, number_of_files, tmp_dir=str(tmpdir.mkdir("data"))
    )
    table_name = random_string(5, "test_put_copy_many_files_gcp_")

    files = os.path.join(tmp_dir, "file*")

    def run(csr, sql):
        sql = sql.format(files=files, name=table_name)
        return csr.execute(sql).fetchall()

<<<<<<< HEAD
    with conn_cnx() as cnx, cnx.cursor() as csr:
        try:
            csr.execute(f'ALTER SESSION SET GCS_USE_DOWNSCOPED_CREDENTIAL = {enable_gcs_downscoped}')
        except ProgrammingError as e:
            if enable_gcs_downscoped:
                # not raise error when the parameter is not available yet, using old behavior
                raise e
        run(csr, """
        create table {name} (
        aa int,
        dt date,
        ts timestamp,
        tsltz timestamp_ltz,
        tsntz timestamp_ntz,
        tstz timestamp_tz,
        pct float,
        ratio number(6,2))
        """)
        request.addfinalizer(drop_table(conn_cnx, table_name))
        statement = "put file://{files} @%{name}"
        if enable_gcs_downscoped:
            statement += " overwrite = true"

        all_recs = run(csr, statement)
        assert all([rec[6] == 'UPLOADED' for rec in all_recs])
        run(csr, "copy into {name}")

        rows = sum([rec[0] for rec in run(csr, "select count(*) from {name}")])
        assert rows == number_of_files * number_of_lines, 'Number of rows'


@pytest.mark.parametrize('enable_gcs_downscoped', [True, False])
def test_put_copy_duplicated_files_gcp(tmpdir, conn_cnx, is_public_test, enable_gcs_downscoped, request):
=======
    with conn_cnx() as cnx:
        with cnx.cursor() as csr:
            try:
                csr.execute(
                    f"ALTER SESSION SET GCS_USE_DOWNSCOPED_CREDENTIAL = {enable_gcs_downscoped}"
                )
            except ProgrammingError as e:
                if enable_gcs_downscoped:
                    # not raise error when the parameter is not available yet, using old behavior
                    raise e
            run(
                csr,
                """
            create or replace table {name} (
            aa int,
            dt date,
            ts timestamp,
            tsltz timestamp_ltz,
            tsntz timestamp_ntz,
            tstz timestamp_tz,
            pct float,
            ratio number(6,2))
            """,
            )
            try:
                statement = "put file://{files} @%{name}"
                if enable_gcs_downscoped:
                    statement += " overwrite = true"

                all_recs = run(csr, statement)
                assert all([rec[6] == "UPLOADED" for rec in all_recs])
                run(csr, "copy into {name}")

                rows = sum([rec[0] for rec in run(csr, "select count(*) from {name}")])
                assert rows == number_of_files * number_of_lines, "Number of rows"
            finally:
                run(csr, "drop table if exists {name}")


@pytest.mark.parametrize("enable_gcs_downscoped", [True, False])
def test_put_copy_duplicated_files_gcp(
    tmpdir, conn_cnx, db_parameters, is_public_test, enable_gcs_downscoped
):
>>>>>>> bc9616ad
    """[gcp] Puts and Copies duplicated files."""
    if enable_gcs_downscoped and is_public_test:
        pytest.xfail(
            "Server need to update with merged change. Expected release version: 4.41.0"
        )
    # generates N files
    number_of_files = 5
    number_of_lines = 100
<<<<<<< HEAD
    tmp_dir = generate_k_lines_of_n_files(number_of_lines, number_of_files, tmp_dir=str(tmpdir.mkdir('data')))
    table_name = random_string(3, f'test_put_copy_duplicated_files_gcp_{enable_gcs_downscoped}')
=======
    tmp_dir = generate_k_lines_of_n_files(
        number_of_lines, number_of_files, tmp_dir=str(tmpdir.mkdir("data"))
    )
    table_name = random_string(5, "test_put_copy_duplicated_files_gcp_")
>>>>>>> bc9616ad

    files = os.path.join(tmp_dir, "file*")

    def run(csr, sql):
        sql = sql.format(files=files, name=table_name)
        return csr.execute(sql).fetchall()

<<<<<<< HEAD
    with conn_cnx() as cnx, cnx.cursor() as csr:
        try:
            csr.execute(f'ALTER SESSION SET GCS_USE_DOWNSCOPED_CREDENTIAL = {enable_gcs_downscoped}')
        except ProgrammingError as e:
            if enable_gcs_downscoped:
                # not raise error when the parameter is not available yet, using old behavior
                raise e
        run(csr, """
        create table {name} (
        aa int,
        dt date,
        ts timestamp,
        tsltz timestamp_ltz,
        tsntz timestamp_ntz,
        tstz timestamp_tz,
        pct float,
        ratio number(6,2))
        """)
        request.addfinalizer(drop_table(conn_cnx, table_name))

        success_cnt = 0
        skipped_cnt = 0
        put_statement = "put file://{files} @%{name}"
        if enable_gcs_downscoped:
            put_statement += " overwrite = true"
        for rec in run(csr, put_statement):
            logger.info('rec=%s', rec)
            if rec[6] == 'UPLOADED':
                success_cnt += 1
            elif rec[6] == 'SKIPPED':
                skipped_cnt += 1
        assert success_cnt == number_of_files, 'uploaded files'
        assert skipped_cnt == 0, 'skipped files'

        deleted_cnt = 0
        run(csr, "rm @%{name}/file0")
        deleted_cnt += 1
        run(csr, "rm @%{name}/file1")
        deleted_cnt += 1
        run(csr, "rm @%{name}/file2")
        deleted_cnt += 1

        success_cnt = 0
        skipped_cnt = 0
        for rec in run(csr, put_statement):
            logger.info('rec=%s', rec)
            if rec[6] == 'UPLOADED':
                success_cnt += 1
            elif rec[6] == 'SKIPPED':
                skipped_cnt += 1
        assert success_cnt == number_of_files, 'uploaded files in the second time'
        assert skipped_cnt == 0, 'skipped files in the second time'

        run(csr, "copy into {name}")
        rows = 0
        for rec in run(csr, "select count(*) from {name}"):
            rows += rec[0]
        assert rows == number_of_files * number_of_lines, 'Number of rows'


@pytest.mark.parametrize('enable_gcs_downscoped', [True, False])
def test_put_get_large_files_gcp(tmpdir, conn_cnx, is_public_test, enable_gcs_downscoped, request):
=======
    with conn_cnx() as cnx:
        with cnx.cursor() as csr:
            try:
                csr.execute(
                    f"ALTER SESSION SET GCS_USE_DOWNSCOPED_CREDENTIAL = {enable_gcs_downscoped}"
                )
            except ProgrammingError as e:
                if enable_gcs_downscoped:
                    # not raise error when the parameter is not available yet, using old behavior
                    raise e
            run(
                csr,
                """
            create or replace table {name} (
            aa int,
            dt date,
            ts timestamp,
            tsltz timestamp_ltz,
            tsntz timestamp_ntz,
            tstz timestamp_tz,
            pct float,
            ratio number(6,2))
            """,
            )

            try:
                success_cnt = 0
                skipped_cnt = 0
                put_statement = "put file://{files} @%{name}"
                if enable_gcs_downscoped:
                    put_statement += " overwrite = true"
                for rec in run(csr, put_statement):
                    logger.info("rec=%s", rec)
                    if rec[6] == "UPLOADED":
                        success_cnt += 1
                    elif rec[6] == "SKIPPED":
                        skipped_cnt += 1
                assert success_cnt == number_of_files, "uploaded files"
                assert skipped_cnt == 0, "skipped files"

                deleted_cnt = 0
                run(csr, "rm @%{name}/file0")
                deleted_cnt += 1
                run(csr, "rm @%{name}/file1")
                deleted_cnt += 1
                run(csr, "rm @%{name}/file2")
                deleted_cnt += 1

                success_cnt = 0
                skipped_cnt = 0
                for rec in run(csr, put_statement):
                    logger.info("rec=%s", rec)
                    if rec[6] == "UPLOADED":
                        success_cnt += 1
                    elif rec[6] == "SKIPPED":
                        skipped_cnt += 1
                assert (
                    success_cnt == number_of_files
                ), "uploaded files in the second time"
                assert skipped_cnt == 0, "skipped files in the second time"

                run(csr, "copy into {name}")
                rows = 0
                for rec in run(csr, "select count(*) from {name}"):
                    rows += rec[0]
                assert rows == number_of_files * number_of_lines, "Number of rows"
            finally:
                run(csr, "drop table if exists {name}")


@pytest.mark.parametrize("enable_gcs_downscoped", [True, False])
def test_put_get_large_files_gcp(
    tmpdir, conn_cnx, db_parameters, is_public_test, enable_gcs_downscoped
):
>>>>>>> bc9616ad
    """[gcp] Puts and Gets Large files."""
    if enable_gcs_downscoped and is_public_test:
        pytest.xfail(
            "Server need to update with merged change. Expected release version: 4.41.0"
        )
    number_of_files = 3
    number_of_lines = 200000
<<<<<<< HEAD
    tmp_dir = generate_k_lines_of_n_files(number_of_lines, number_of_files, tmp_dir=str(tmpdir.mkdir('data')))
    folder_name = random_string(7, 'test_put_get_large_files_gcp_')
=======
    tmp_dir = generate_k_lines_of_n_files(
        number_of_lines, number_of_files, tmp_dir=str(tmpdir.mkdir("data"))
    )
    folder_name = random_string(5, "test_put_get_large_files_gcp_")
>>>>>>> bc9616ad

    files = os.path.join(tmp_dir, "file*")
    output_dir = os.path.join(tmp_dir, "output_dir")
    os.makedirs(output_dir)

    class cb(SnowflakeProgressPercentage):
        def __init__(self, filename, filesize, **_):
            pass

        def __call__(self, bytes_amount):
            pass

    def run(cnx, sql):
        return (
            cnx.cursor()
            .execute(
                sql.format(files=files, dir=folder_name, output_dir=output_dir),
                _put_callback_output_stream=sys.stdout,
                _get_callback_output_stream=sys.stdout,
                _get_callback=cb,
                _put_callback=cb,
            )
            .fetchall()
        )

    with conn_cnx() as cnx:
        try:
<<<<<<< HEAD
            run(cnx, f'ALTER SESSION SET GCS_USE_DOWNSCOPED_CREDENTIAL = {enable_gcs_downscoped}')
        except ProgrammingError as e:
            if enable_gcs_downscoped:
                # not raise error when the parameter is not available yet, using old behavior
                raise e
        all_recs = run(cnx, "PUT file://{files} @~/{dir}")
        request.addfinalizer(execute(conn_cnx, f"RM @~/{folder_name}"))
        assert all([rec[6] == 'UPLOADED' for rec in all_recs])

        for _ in range(60):
            for _ in range(100):
                all_recs = run(cnx, "LIST @~/{dir}")
                if len(all_recs) == number_of_files:
                    break
                # you may not get the files right after PUT command
                # due to the nature of gcs blob, which synchronizes
                # data eventually.
                time.sleep(1)
            else:
                # wait for another second and retry.
                # this could happen if the files are partially available
                # but not all.
                time.sleep(1)
                continue
            break  # success
        else:
            pytest.fail('cannot list all files. Potentially '
                        'PUT command missed uploading Files: {}'.format(all_recs))
        all_recs = run(cnx, "GET @~/{dir} file://{output_dir}")
        assert len(all_recs) == number_of_files
        assert all([rec[2] == 'DOWNLOADED' for rec in all_recs])


def test_get_gcp_file_object_http_400_error(tmpdir, conn_cnx, request):
    fname = str(tmpdir.join('test_put_get_with_gcp_token.txt.gz'))
=======
            try:
                run(
                    cnx,
                    f"ALTER SESSION SET GCS_USE_DOWNSCOPED_CREDENTIAL = {enable_gcs_downscoped}",
                )
            except ProgrammingError as e:
                if enable_gcs_downscoped:
                    # not raise error when the parameter is not available yet, using old behavior
                    raise e
            all_recs = run(cnx, "PUT file://{files} @~/{dir}")
            assert all([rec[6] == "UPLOADED" for rec in all_recs])

            for _ in range(60):
                for _ in range(100):
                    all_recs = run(cnx, "LIST @~/{dir}")
                    if len(all_recs) == number_of_files:
                        break
                    # you may not get the files right after PUT command
                    # due to the nature of gcs blob, which synchronizes
                    # data eventually.
                    time.sleep(1)
                else:
                    # wait for another second and retry.
                    # this could happen if the files are partially available
                    # but not all.
                    time.sleep(1)
                    continue
                break  # success
            else:
                pytest.fail(
                    "cannot list all files. Potentially "
                    "PUT command missed uploading Files: {}".format(all_recs)
                )
            all_recs = run(cnx, "GET @~/{dir} file://{output_dir}")
            assert len(all_recs) == number_of_files
            assert all([rec[2] == "DOWNLOADED" for rec in all_recs])
        finally:
            run(cnx, "RM @~/{dir}")


def test_get_gcp_file_object_http_400_error(tmpdir, conn_cnx, db_parameters):
    fname = str(tmpdir.join("test_put_get_with_gcp_token.txt.gz"))
>>>>>>> bc9616ad
    original_contents = "123,test1\n456,test2\n"
    with gzip.open(fname, "wb") as f:
        f.write(original_contents.encode(UTF8))
<<<<<<< HEAD
    tmp_dir = str(tmpdir.mkdir('test_put_get_with_gcp_token'))
    table_name = random_string(5, 'snow32807_')
    with conn_cnx() as cnx:
        with cnx.cursor() as csr:
            csr.execute("create or replace table {} (a int, b string)".format(table_name))
            request.addfinalizer(drop_table(conn_cnx, table_name))

            from snowflake.connector.vendored.requests import get, put

            def mocked_put(*args, **kwargs):
                if mocked_put.counter == 0:
                    mocked_put.counter += 1
                    exc = requests.exceptions.HTTPError(response=requests.Response())
                    exc.response.status_code = 400
                    raise exc
                else:
                    return put(*args, **kwargs)

            mocked_put.counter = 0

            def mocked_file_agent(*args, **kwargs):
                agent = SnowflakeFileTransferAgent(*args, **kwargs)
                agent._update_file_metas_with_presigned_url = mock.MagicMock(
                    wraps=agent._update_file_metas_with_presigned_url
                )
                mocked_file_agent.agent = agent
                return agent

            with mock.patch('snowflake.connector.cursor.SnowflakeFileTransferAgent',
                            side_effect=mocked_file_agent):
                with mock.patch('snowflake.connector.vendored.requests.put' if vendored_request else 'request.put',
                                side_effect=mocked_put):
                    csr.execute("put file://{} @%{} auto_compress=true parallel=30".format(fname, table_name))
                assert mocked_file_agent.agent._update_file_metas_with_presigned_url.call_count == 2
            assert csr.fetchone()[6] == 'UPLOADED'
            csr.execute("copy into {} purge = true".format(table_name))
            assert csr.execute("ls @%{}".format(table_name)).fetchall() == []
            csr.execute("copy into @%{table_name} from {table_name} "
                        "file_format=(type=csv compression='gzip')".format(table_name=table_name))

            def mocked_get(*args, **kwargs):
                if mocked_get.counter == 0:
                    mocked_get.counter += 1
                    exc = requests.exceptions.HTTPError(response=requests.Response())
                    exc.response.status_code = 400
                    raise exc
                else:
                    return get(*args, **kwargs)

            mocked_get.counter = 0

            with mock.patch('snowflake.connector.cursor.SnowflakeFileTransferAgent',
                            side_effect=mocked_file_agent):
                with mock.patch('snowflake.connector.vendored.requests.get' if vendored_request else 'request.get',
                                side_effect=mocked_get):
                    csr.execute("get @%{} file://{}".format(table_name, tmp_dir))
                assert mocked_file_agent.agent._update_file_metas_with_presigned_url.call_count == 2
            rec = csr.fetchone()
            assert rec[0].startswith('data_'), 'A file downloaded by GET'
            assert rec[1] == 36, 'Return right file size'
            assert rec[2] == 'DOWNLOADED', 'Return DOWNLOADED status'
            assert rec[3] == '', 'Return no error message'
=======
    tmp_dir = str(tmpdir.mkdir("test_put_get_with_gcp_token"))
    table_name = random_string(5, "snow32807_")

    with conn_cnx() as cnx:
        with cnx.cursor() as csr:
            csr.execute(
                "create or replace table {} (a int, b string)".format(table_name)
            )
            try:
                from snowflake.connector.vendored.requests import get, put

                def mocked_put(*args, **kwargs):
                    if mocked_put.counter == 0:
                        mocked_put.counter += 1
                        exc = requests.exceptions.HTTPError(
                            response=requests.Response()
                        )
                        exc.response.status_code = 400
                        raise exc
                    else:
                        return put(*args, **kwargs)

                mocked_put.counter = 0

                def mocked_file_agent(*args, **kwargs):
                    agent = SnowflakeFileTransferAgent(*args, **kwargs)
                    agent._update_file_metas_with_presigned_url = mock.MagicMock(
                        wraps=agent._update_file_metas_with_presigned_url
                    )
                    mocked_file_agent.agent = agent
                    return agent

                with mock.patch(
                    "snowflake.connector.cursor.SnowflakeFileTransferAgent",
                    side_effect=mocked_file_agent,
                ):
                    with mock.patch(
                        "snowflake.connector.vendored.requests.put"
                        if vendored_request
                        else "request.put",
                        side_effect=mocked_put,
                    ):
                        csr.execute(
                            "put file://{} @%{} auto_compress=true parallel=30".format(
                                fname, table_name
                            )
                        )
                    assert (
                        mocked_file_agent.agent._update_file_metas_with_presigned_url.call_count
                        == 2
                    )
                assert csr.fetchone()[6] == "UPLOADED"
                csr.execute("copy into {} purge = true".format(table_name))
                assert csr.execute("ls @%{}".format(table_name)).fetchall() == []
                csr.execute(
                    "copy into @%{table_name} from {table_name} "
                    "file_format=(type=csv compression='gzip')".format(
                        table_name=table_name
                    )
                )

                def mocked_get(*args, **kwargs):
                    if mocked_get.counter == 0:
                        mocked_get.counter += 1
                        exc = requests.exceptions.HTTPError(
                            response=requests.Response()
                        )
                        exc.response.status_code = 400
                        raise exc
                    else:
                        return get(*args, **kwargs)

                mocked_get.counter = 0

                with mock.patch(
                    "snowflake.connector.cursor.SnowflakeFileTransferAgent",
                    side_effect=mocked_file_agent,
                ):
                    with mock.patch(
                        "snowflake.connector.vendored.requests.get"
                        if vendored_request
                        else "request.get",
                        side_effect=mocked_get,
                    ):
                        csr.execute("get @%{} file://{}".format(table_name, tmp_dir))
                    assert (
                        mocked_file_agent.agent._update_file_metas_with_presigned_url.call_count
                        == 2
                    )
                rec = csr.fetchone()
                assert rec[0].startswith("data_"), "A file downloaded by GET"
                assert rec[1] == 36, "Return right file size"
                assert rec[2] == "DOWNLOADED", "Return DOWNLOADED status"
                assert rec[3] == "", "Return no error message"
            finally:
                csr.execute("drop table {}".format(table_name))
>>>>>>> bc9616ad

    files = glob.glob(os.path.join(tmp_dir, "data_*"))
    with gzip.open(files[0], "rb") as fd:
        contents = fd.read().decode(UTF8)
    assert original_contents == contents, "Output is different from the original file"


<<<<<<< HEAD
@pytest.mark.parametrize('enable_gcs_downscoped', [True, False])
def test_auto_compress_off_gcp(tmpdir, conn_cnx, is_public_test, enable_gcs_downscoped, request):
    """[gcp] Puts and Gets a small text using gcp with no auto compression."""
    if enable_gcs_downscoped and is_public_test:
        pytest.xfail("Server need to update with merged change. Expected release version: 4.41.0")
    fname = str(os.path.join(os.path.dirname(os.path.realpath(__file__)), '../data', 'example.json'))
    stage_name = random_string(5, 'test_auto_compress_off_gcp_')
    with conn_cnx() as cnx, cnx.cursor() as cursor:
        try:
            cursor.execute(f'ALTER SESSION SET GCS_USE_DOWNSCOPED_CREDENTIAL = {enable_gcs_downscoped}')
        except ProgrammingError as e:
            if enable_gcs_downscoped:
                # not raise error when the parameter is not available yet, using old behavior
                raise e

        cursor.execute("create stage {}".format(stage_name))
        request.addfinalizer(drop_stage(conn_cnx, stage_name))

        cursor.execute("put file://{} @{} auto_compress=false".format(fname, stage_name))
        cursor.execute("get @{} file://{}".format(stage_name, str(tmpdir)))
        downloaded_file = os.path.join(str(tmpdir), 'example.json')
        assert cmp(fname, downloaded_file)


@pytest.mark.parametrize('error_code', [401, 403, 408, 429, 500, 503])
def test_get_gcp_file_object_http_recoverable_error_refresh_with_downscoped(tmpdir, conn_cnx, request,
                                                                            error_code, is_public_test):
=======
@pytest.mark.parametrize("enable_gcs_downscoped", [True, False])
def test_auto_compress_off_gcp(
    tmpdir, conn_cnx, db_parameters, is_public_test, enable_gcs_downscoped
):
    """[gcp] Puts and Gets a small text using gcp with no auto compression."""
    if enable_gcs_downscoped and is_public_test:
        pytest.xfail(
            "Server need to update with merged change. Expected release version: 4.41.0"
        )
    fname = str(
        os.path.join(
            os.path.dirname(os.path.realpath(__file__)), "../data", "example.json"
        )
    )
    stage_name = random_string(5, "teststage_")
    with conn_cnx() as cnx:
        with cnx.cursor() as cursor:
            try:
                cursor.execute(
                    f"ALTER SESSION SET GCS_USE_DOWNSCOPED_CREDENTIAL = {enable_gcs_downscoped}"
                )
            except ProgrammingError as e:
                if enable_gcs_downscoped:
                    # not raise error when the parameter is not available yet, using old behavior
                    raise e
            try:
                cursor.execute("create or replace stage {}".format(stage_name))
                cursor.execute(
                    "put file://{} @{} auto_compress=false".format(fname, stage_name)
                )
                cursor.execute("get @{} file://{}".format(stage_name, str(tmpdir)))
                downloaded_file = os.path.join(str(tmpdir), "example.json")
                assert cmp(fname, downloaded_file)
            finally:
                cursor.execute("drop stage {}".format(stage_name))


@pytest.mark.parametrize("error_code", [401, 403, 408, 429, 500, 503])
def test_get_gcp_file_object_http_recoverable_error_refresh_with_downscoped(
    tmpdir, conn_cnx, db_parameters, error_code, is_public_test
):
>>>>>>> bc9616ad
    if is_public_test:
        pytest.xfail(
            "Server need to update with merged change. Expected release version: 4.41.0"
        )
    fname = str(tmpdir.join("test_put_get_with_gcp_token.txt.gz"))
    original_contents = "123,test1\n456,test2\n"
    with gzip.open(fname, "wb") as f:
        f.write(original_contents.encode(UTF8))
    tmp_dir = str(tmpdir.mkdir("test_put_get_with_gcp_token"))
    table_name = random_string(5, "snow32807_")

    with conn_cnx() as cnx:
        with cnx.cursor() as csr:
<<<<<<< HEAD
            csr.execute('ALTER SESSION SET GCS_USE_DOWNSCOPED_CREDENTIAL = TRUE')
            csr.execute("create or replace table {} (a int, b string)".format(table_name))
            request.addfinalizer(drop_table(conn_cnx, table_name))
            from snowflake.connector.vendored.requests import get, head, put

            def mocked_put(*args, **kwargs):
                if mocked_put.counter == 0:
                    exc = requests.exceptions.HTTPError(response=requests.Response())
                    exc.response.status_code = error_code
                    mocked_put.counter += 1
                    raise exc
                else:
                    return put(*args, **kwargs)

            mocked_put.counter = 0

            def mocked_head(*args, **kwargs):
                if mocked_head.counter == 0:
                    mocked_head.counter += 1
                    exc = requests.exceptions.HTTPError(response=requests.Response())
                    exc.response.status_code = error_code
                    raise exc
                else:
                    return head(*args, **kwargs)

            mocked_head.counter = 0

            def mocked_file_agent(*args, **kwargs):
                agent = SnowflakeFileTransferAgent(*args, **kwargs)
                agent.renew_expired_client = mock.MagicMock(
                    wraps=agent.renew_expired_client
                )
                mocked_file_agent.agent = agent
                return agent

            with mock.patch('snowflake.connector.cursor.SnowflakeFileTransferAgent',
                            side_effect=mocked_file_agent):
                with mock.patch('snowflake.connector.vendored.requests.put' if vendored_request else 'requests.put',
                                side_effect=mocked_put):
                    with mock.patch('snowflake.connector.vendored.requests.head' if vendored_request
                                    else 'requests.head',
                                    side_effect=mocked_head):
                        csr.execute("put file://{} @%{} auto_compress=true parallel=30".format(fname, table_name))
                if error_code == 401:
                    assert mocked_file_agent.agent.renew_expired_client.call_count == 2
            assert csr.fetchone()[6] == 'UPLOADED'
            csr.execute("copy into {}".format(table_name))
            csr.execute("rm @%{}".format(table_name))
            assert csr.execute("ls @%{}".format(table_name)).fetchall() == []
            csr.execute("copy into @%{table_name} from {table_name} "
                        "file_format=(type=csv compression='gzip')".format(table_name=table_name))

            def mocked_get(*args, **kwargs):
                if mocked_get.counter == 0:
                    mocked_get.counter += 1
                    exc = requests.exceptions.HTTPError(response=requests.Response())
                    exc.response.status_code = error_code
                    raise exc
                else:
                    return get(*args, **kwargs)

            mocked_get.counter = 0

            with mock.patch('snowflake.connector.cursor.SnowflakeFileTransferAgent',
                            side_effect=mocked_file_agent):
                with mock.patch('snowflake.connector.vendored.requests.get' if vendored_request else 'requests.get',
                                ide_effect=mocked_get):
                    csr.execute("get @%{} file://{}".format(table_name, tmp_dir))
                if error_code == 401:
                    assert mocked_file_agent.agent.renew_expired_client.call_count == 1
            rec = csr.fetchone()
            assert rec[0].startswith('data_'), 'A file downloaded by GET'
            assert rec[1] == 36, 'Return right file size'
            assert rec[2] == 'DOWNLOADED', 'Return DOWNLOADED status'
            assert rec[3] == '', 'Return no error message'
=======
            csr.execute("ALTER SESSION SET GCS_USE_DOWNSCOPED_CREDENTIAL = TRUE")
            csr.execute(
                "create or replace table {} (a int, b string)".format(table_name)
            )
            try:
                from snowflake.connector.vendored.requests import get, head, put

                def mocked_put(*args, **kwargs):
                    if mocked_put.counter == 0:
                        exc = requests.exceptions.HTTPError(
                            response=requests.Response()
                        )
                        exc.response.status_code = error_code
                        mocked_put.counter += 1
                        raise exc
                    else:
                        return put(*args, **kwargs)

                mocked_put.counter = 0

                def mocked_head(*args, **kwargs):
                    if mocked_head.counter == 0:
                        mocked_head.counter += 1
                        exc = requests.exceptions.HTTPError(
                            response=requests.Response()
                        )
                        exc.response.status_code = error_code
                        raise exc
                    else:
                        return head(*args, **kwargs)

                mocked_head.counter = 0

                def mocked_file_agent(*args, **kwargs):
                    agent = SnowflakeFileTransferAgent(*args, **kwargs)
                    agent.renew_expired_client = mock.MagicMock(
                        wraps=agent.renew_expired_client
                    )
                    mocked_file_agent.agent = agent
                    return agent

                with mock.patch(
                    "snowflake.connector.cursor.SnowflakeFileTransferAgent",
                    side_effect=mocked_file_agent,
                ):
                    with mock.patch(
                        "snowflake.connector.vendored.requests.put"
                        if vendored_request
                        else "requests.put",
                        side_effect=mocked_put,
                    ):
                        with mock.patch(
                            "snowflake.connector.vendored.requests.head"
                            if vendored_request
                            else "requests.head",
                            side_effect=mocked_head,
                        ):
                            csr.execute(
                                "put file://{} @%{} auto_compress=true parallel=30".format(
                                    fname, table_name
                                )
                            )
                    if error_code == 401:
                        assert (
                            mocked_file_agent.agent.renew_expired_client.call_count == 2
                        )
                assert csr.fetchone()[6] == "UPLOADED"
                csr.execute("copy into {}".format(table_name))
                csr.execute("rm @%{}".format(table_name))
                assert csr.execute("ls @%{}".format(table_name)).fetchall() == []
                csr.execute(
                    "copy into @%{table_name} from {table_name} "
                    "file_format=(type=csv compression='gzip')".format(
                        table_name=table_name
                    )
                )

                def mocked_get(*args, **kwargs):
                    if mocked_get.counter == 0:
                        mocked_get.counter += 1
                        exc = requests.exceptions.HTTPError(
                            response=requests.Response()
                        )
                        exc.response.status_code = error_code
                        raise exc
                    else:
                        return get(*args, **kwargs)

                mocked_get.counter = 0

                with mock.patch(
                    "snowflake.connector.cursor.SnowflakeFileTransferAgent",
                    side_effect=mocked_file_agent,
                ):
                    with mock.patch(
                        "snowflake.connector.vendored.requests.get"
                        if vendored_request
                        else "requests.get",
                        ide_effect=mocked_get,
                    ):
                        csr.execute("get @%{} file://{}".format(table_name, tmp_dir))
                    if error_code == 401:
                        assert (
                            mocked_file_agent.agent.renew_expired_client.call_count == 1
                        )
                rec = csr.fetchone()
                assert rec[0].startswith("data_"), "A file downloaded by GET"
                assert rec[1] == 36, "Return right file size"
                assert rec[2] == "DOWNLOADED", "Return DOWNLOADED status"
                assert rec[3] == "", "Return no error message"
            finally:
                csr.execute("drop table {}".format(table_name))
>>>>>>> bc9616ad

    files = glob.glob(os.path.join(tmp_dir, "data_*"))
    with gzip.open(files[0], "rb") as fd:
        contents = fd.read().decode(UTF8)
    assert original_contents == contents, "Output is different from the original file"


<<<<<<< HEAD
@pytest.mark.parametrize("from_path", [True, pytest.param(False, marks=pytest.mark.skipolddriver)])
def test_put_overwrite_with_downscope(tmpdir, conn_cnx, is_public_test, from_path):
=======
@pytest.mark.parametrize(
    "from_path", [True, pytest.param(False, marks=pytest.mark.skipolddriver)]
)
def test_put_overwrite_with_downscope(
    tmpdir, conn_cnx, db_parameters, is_public_test, from_path
):
>>>>>>> bc9616ad
    """Tests whether _force_put_overwrite and overwrite=true works as intended."""
    if is_public_test:
        pytest.xfail(
            "Server need to update with merged change. Expected release version: 4.41.0"
        )

    with conn_cnx() as cnx:
<<<<<<< HEAD
        tmp_dir = str(tmpdir.mkdir('data'))
        test_data = os.path.join(tmp_dir, 'data.txt')
        with open(test_data, 'w') as f:
=======

        tmp_dir = str(tmpdir.mkdir("data"))
        test_data = os.path.join(tmp_dir, "data.txt")
        with open(test_data, "w") as f:
>>>>>>> bc9616ad
            f.write("test1,test2")
            f.write("test3,test4")
        dir_name = random_string(7, prefix="test_put_overwrite_with_downscope_")

        cnx.cursor().execute(f"RM @~/{dir_name}")
        try:
            file_stream = None if from_path else open(test_data, "rb")
            with cnx.cursor() as cur:
<<<<<<< HEAD
                cur.execute('ALTER SESSION SET GCS_USE_DOWNSCOPED_CREDENTIAL = TRUE')
                put(cur, test_data, f"~/{dir_name}", from_path, file_stream=file_stream)
                data = cur.fetchall()
                assert data[0][6] == 'UPLOADED'

                put(cur, test_data, f"~/{dir_name}", from_path, file_stream=file_stream)
                data = cur.fetchall()
                assert data[0][6] == 'SKIPPED'

                put(cur, test_data, f"~/{dir_name}", from_path,
                    sql_options="OVERWRITE = TRUE",
                    file_stream=file_stream)
=======
                cur.execute("ALTER SESSION SET GCS_USE_DOWNSCOPED_CREDENTIAL = TRUE")
                put(
                    cur,
                    test_data,
                    "~/test_put_overwrite",
                    from_path,
                    file_stream=file_stream,
                )
                data = cur.fetchall()
                assert data[0][6] == "UPLOADED"

                put(
                    cur,
                    test_data,
                    "~/test_put_overwrite",
                    from_path,
                    file_stream=file_stream,
                )
                data = cur.fetchall()
                assert data[0][6] == "SKIPPED"

                put(
                    cur,
                    test_data,
                    "~/test_put_overwrite",
                    from_path,
                    sql_options="OVERWRITE = TRUE",
                    file_stream=file_stream,
                )
>>>>>>> bc9616ad
                data = cur.fetchall()
                assert data[0][6] == "UPLOADED"

            ret = cnx.cursor().execute(f"LS @~/{dir_name}").fetchone()
            assert f"{dir_name}/data.txt" in ret[0]
            assert "data.txt.gz" in ret[0]
        finally:
            if file_stream:
                file_stream.close()
            cnx.cursor().execute(f"RM @~/{dir_name}")<|MERGE_RESOLUTION|>--- conflicted
+++ resolved
@@ -42,19 +42,13 @@
 pytestmark = [pytest.mark.gcp]
 
 
-<<<<<<< HEAD
-@pytest.mark.parametrize('enable_gcs_downscoped', [True, False])
-@pytest.mark.parametrize("from_path", [True, pytest.param(False, marks=pytest.mark.skipolddriver)])
-def test_put_get_with_gcp(tmpdir, conn_cnx, is_public_test, enable_gcs_downscoped, from_path):
-=======
 @pytest.mark.parametrize("enable_gcs_downscoped", [True, False])
 @pytest.mark.parametrize(
     "from_path", [True, pytest.param(False, marks=pytest.mark.skipolddriver)]
 )
 def test_put_get_with_gcp(
-    tmpdir, conn_cnx, db_parameters, is_public_test, enable_gcs_downscoped, from_path
+    tmpdir, conn_cnx, is_public_test, enable_gcs_downscoped, from_path
 ):
->>>>>>> bc9616ad
     """[gcp] Puts and Gets a small text using gcp."""
     if enable_gcs_downscoped and is_public_test:
         pytest.xfail(
@@ -68,85 +62,48 @@
     tmp_dir = str(tmpdir.mkdir("test_put_get_with_gcp_token"))
     table_name = random_string(5, "snow32806_")
 
-<<<<<<< HEAD
     with conn_cnx() as cnx, cnx.cursor() as csr:
         try:
-            csr.execute(f'ALTER SESSION SET GCS_USE_DOWNSCOPED_CREDENTIAL = {enable_gcs_downscoped}')
+            csr.execute(
+                f"ALTER SESSION SET GCS_USE_DOWNSCOPED_CREDENTIAL = {enable_gcs_downscoped}"
+            )
         except ProgrammingError as e:
             if enable_gcs_downscoped:
                 # not raise error when the parameter is not available yet, using old behavior
                 raise e
         csr.execute("create table {} (a int, b string)".format(table_name))
         try:
-            file_stream = None if from_path else open(fname, 'rb')
-            put(csr, fname, f"%{table_name}", from_path,
+            file_stream = None if from_path else open(fname, "rb")
+            put(
+                csr,
+                fname,
+                f"%{table_name}",
+                from_path,
                 sql_options=" auto_compress=true parallel=30",
-                file_stream=file_stream)
-            assert csr.fetchone()[6] == 'UPLOADED'
+                file_stream=file_stream,
+            )
+            assert csr.fetchone()[6] == "UPLOADED"
             csr.execute("copy into {}".format(table_name))
             csr.execute("rm @%{}".format(table_name))
             assert csr.execute("ls @%{}".format(table_name)).fetchall() == []
-            csr.execute("copy into @%{table_name} from {table_name} "
-                        "file_format=(type=csv compression='gzip')".format(table_name=table_name))
-            csr.execute("get @%{table_name} file://{}".format(tmp_dir, table_name=table_name))
+            csr.execute(
+                "copy into @%{table_name} from {table_name} "
+                "file_format=(type=csv compression='gzip')".format(
+                    table_name=table_name
+                )
+            )
+            csr.execute(
+                "get @%{table_name} file://{}".format(tmp_dir, table_name=table_name)
+            )
             rec = csr.fetchone()
-            assert rec[0].startswith('data_'), 'A file downloaded by GET'
-            assert rec[1] == 36, 'Return right file size'
-            assert rec[2] == 'DOWNLOADED', 'Return DOWNLOADED status'
-            assert rec[3] == '', 'Return no error message'
+            assert rec[0].startswith("data_"), "A file downloaded by GET"
+            assert rec[1] == 36, "Return right file size"
+            assert rec[2] == "DOWNLOADED", "Return DOWNLOADED status"
+            assert rec[3] == "", "Return no error message"
         finally:
             if file_stream:
                 file_stream.close()
             csr.execute("drop table {}".format(table_name))
-=======
-    with conn_cnx() as cnx:
-        with cnx.cursor() as csr:
-            try:
-                csr.execute(
-                    f"ALTER SESSION SET GCS_USE_DOWNSCOPED_CREDENTIAL = {enable_gcs_downscoped}"
-                )
-            except ProgrammingError as e:
-                if enable_gcs_downscoped:
-                    # not raise error when the parameter is not available yet, using old behavior
-                    raise e
-            csr.execute(
-                "create or replace table {} (a int, b string)".format(table_name)
-            )
-            try:
-                file_stream = None if from_path else open(fname, "rb")
-                put(
-                    csr,
-                    fname,
-                    f"%{table_name}",
-                    from_path,
-                    sql_options=" auto_compress=true parallel=30",
-                    file_stream=file_stream,
-                )
-                assert csr.fetchone()[6] == "UPLOADED"
-                csr.execute("copy into {}".format(table_name))
-                csr.execute("rm @%{}".format(table_name))
-                assert csr.execute("ls @%{}".format(table_name)).fetchall() == []
-                csr.execute(
-                    "copy into @%{table_name} from {table_name} "
-                    "file_format=(type=csv compression='gzip')".format(
-                        table_name=table_name
-                    )
-                )
-                csr.execute(
-                    "get @%{table_name} file://{}".format(
-                        tmp_dir, table_name=table_name
-                    )
-                )
-                rec = csr.fetchone()
-                assert rec[0].startswith("data_"), "A file downloaded by GET"
-                assert rec[1] == 36, "Return right file size"
-                assert rec[2] == "DOWNLOADED", "Return DOWNLOADED status"
-                assert rec[3] == "", "Return no error message"
-            finally:
-                if file_stream:
-                    file_stream.close()
-                csr.execute("drop table {}".format(table_name))
->>>>>>> bc9616ad
 
     files = glob.glob(os.path.join(tmp_dir, "data_*"))
     with gzip.open(files[0], "rb") as fd:
@@ -154,15 +111,10 @@
     assert original_contents == contents, "Output is different from the original file"
 
 
-<<<<<<< HEAD
-@pytest.mark.parametrize('enable_gcs_downscoped', [True, False])
-def test_put_copy_many_files_gcp(tmpdir, conn_cnx, is_public_test, enable_gcs_downscoped, request):
-=======
 @pytest.mark.parametrize("enable_gcs_downscoped", [True, False])
 def test_put_copy_many_files_gcp(
-    tmpdir, conn_cnx, db_parameters, is_public_test, enable_gcs_downscoped
+    tmpdir, conn_cnx, is_public_test, enable_gcs_downscoped, request
 ):
->>>>>>> bc9616ad
     """[gcp] Puts and Copies many files."""
     if enable_gcs_downscoped and is_public_test:
         pytest.xfail(
@@ -182,15 +134,18 @@
         sql = sql.format(files=files, name=table_name)
         return csr.execute(sql).fetchall()
 
-<<<<<<< HEAD
     with conn_cnx() as cnx, cnx.cursor() as csr:
         try:
-            csr.execute(f'ALTER SESSION SET GCS_USE_DOWNSCOPED_CREDENTIAL = {enable_gcs_downscoped}')
+            csr.execute(
+                f"ALTER SESSION SET GCS_USE_DOWNSCOPED_CREDENTIAL = {enable_gcs_downscoped}"
+            )
         except ProgrammingError as e:
             if enable_gcs_downscoped:
                 # not raise error when the parameter is not available yet, using old behavior
                 raise e
-        run(csr, """
+        run(
+            csr,
+            """
         create table {name} (
         aa int,
         dt date,
@@ -200,67 +155,25 @@
         tstz timestamp_tz,
         pct float,
         ratio number(6,2))
-        """)
+        """,
+        )
         request.addfinalizer(drop_table(conn_cnx, table_name))
         statement = "put file://{files} @%{name}"
         if enable_gcs_downscoped:
             statement += " overwrite = true"
 
         all_recs = run(csr, statement)
-        assert all([rec[6] == 'UPLOADED' for rec in all_recs])
+        assert all([rec[6] == "UPLOADED" for rec in all_recs])
         run(csr, "copy into {name}")
 
         rows = sum([rec[0] for rec in run(csr, "select count(*) from {name}")])
-        assert rows == number_of_files * number_of_lines, 'Number of rows'
-
-
-@pytest.mark.parametrize('enable_gcs_downscoped', [True, False])
-def test_put_copy_duplicated_files_gcp(tmpdir, conn_cnx, is_public_test, enable_gcs_downscoped, request):
-=======
-    with conn_cnx() as cnx:
-        with cnx.cursor() as csr:
-            try:
-                csr.execute(
-                    f"ALTER SESSION SET GCS_USE_DOWNSCOPED_CREDENTIAL = {enable_gcs_downscoped}"
-                )
-            except ProgrammingError as e:
-                if enable_gcs_downscoped:
-                    # not raise error when the parameter is not available yet, using old behavior
-                    raise e
-            run(
-                csr,
-                """
-            create or replace table {name} (
-            aa int,
-            dt date,
-            ts timestamp,
-            tsltz timestamp_ltz,
-            tsntz timestamp_ntz,
-            tstz timestamp_tz,
-            pct float,
-            ratio number(6,2))
-            """,
-            )
-            try:
-                statement = "put file://{files} @%{name}"
-                if enable_gcs_downscoped:
-                    statement += " overwrite = true"
-
-                all_recs = run(csr, statement)
-                assert all([rec[6] == "UPLOADED" for rec in all_recs])
-                run(csr, "copy into {name}")
-
-                rows = sum([rec[0] for rec in run(csr, "select count(*) from {name}")])
-                assert rows == number_of_files * number_of_lines, "Number of rows"
-            finally:
-                run(csr, "drop table if exists {name}")
+        assert rows == number_of_files * number_of_lines, "Number of rows"
 
 
 @pytest.mark.parametrize("enable_gcs_downscoped", [True, False])
 def test_put_copy_duplicated_files_gcp(
-    tmpdir, conn_cnx, db_parameters, is_public_test, enable_gcs_downscoped
+    tmpdir, conn_cnx, is_public_test, enable_gcs_downscoped, request
 ):
->>>>>>> bc9616ad
     """[gcp] Puts and Copies duplicated files."""
     if enable_gcs_downscoped and is_public_test:
         pytest.xfail(
@@ -269,15 +182,12 @@
     # generates N files
     number_of_files = 5
     number_of_lines = 100
-<<<<<<< HEAD
-    tmp_dir = generate_k_lines_of_n_files(number_of_lines, number_of_files, tmp_dir=str(tmpdir.mkdir('data')))
-    table_name = random_string(3, f'test_put_copy_duplicated_files_gcp_{enable_gcs_downscoped}')
-=======
     tmp_dir = generate_k_lines_of_n_files(
         number_of_lines, number_of_files, tmp_dir=str(tmpdir.mkdir("data"))
     )
-    table_name = random_string(5, "test_put_copy_duplicated_files_gcp_")
->>>>>>> bc9616ad
+    table_name = random_string(
+        3, f"test_put_copy_duplicated_files_gcp_{enable_gcs_downscoped}"
+    )
 
     files = os.path.join(tmp_dir, "file*")
 
@@ -285,15 +195,18 @@
         sql = sql.format(files=files, name=table_name)
         return csr.execute(sql).fetchall()
 
-<<<<<<< HEAD
     with conn_cnx() as cnx, cnx.cursor() as csr:
         try:
-            csr.execute(f'ALTER SESSION SET GCS_USE_DOWNSCOPED_CREDENTIAL = {enable_gcs_downscoped}')
+            csr.execute(
+                f"ALTER SESSION SET GCS_USE_DOWNSCOPED_CREDENTIAL = {enable_gcs_downscoped}"
+            )
         except ProgrammingError as e:
             if enable_gcs_downscoped:
                 # not raise error when the parameter is not available yet, using old behavior
                 raise e
-        run(csr, """
+        run(
+            csr,
+            """
         create table {name} (
         aa int,
         dt date,
@@ -303,7 +216,8 @@
         tstz timestamp_tz,
         pct float,
         ratio number(6,2))
-        """)
+        """,
+        )
         request.addfinalizer(drop_table(conn_cnx, table_name))
 
         success_cnt = 0
@@ -312,13 +226,13 @@
         if enable_gcs_downscoped:
             put_statement += " overwrite = true"
         for rec in run(csr, put_statement):
-            logger.info('rec=%s', rec)
-            if rec[6] == 'UPLOADED':
+            logger.info("rec=%s", rec)
+            if rec[6] == "UPLOADED":
                 success_cnt += 1
-            elif rec[6] == 'SKIPPED':
+            elif rec[6] == "SKIPPED":
                 skipped_cnt += 1
-        assert success_cnt == number_of_files, 'uploaded files'
-        assert skipped_cnt == 0, 'skipped files'
+        assert success_cnt == number_of_files, "uploaded files"
+        assert skipped_cnt == 0, "skipped files"
 
         deleted_cnt = 0
         run(csr, "rm @%{name}/file0")
@@ -331,99 +245,25 @@
         success_cnt = 0
         skipped_cnt = 0
         for rec in run(csr, put_statement):
-            logger.info('rec=%s', rec)
-            if rec[6] == 'UPLOADED':
+            logger.info("rec=%s", rec)
+            if rec[6] == "UPLOADED":
                 success_cnt += 1
-            elif rec[6] == 'SKIPPED':
+            elif rec[6] == "SKIPPED":
                 skipped_cnt += 1
-        assert success_cnt == number_of_files, 'uploaded files in the second time'
-        assert skipped_cnt == 0, 'skipped files in the second time'
+        assert success_cnt == number_of_files, "uploaded files in the second time"
+        assert skipped_cnt == 0, "skipped files in the second time"
 
         run(csr, "copy into {name}")
         rows = 0
         for rec in run(csr, "select count(*) from {name}"):
             rows += rec[0]
-        assert rows == number_of_files * number_of_lines, 'Number of rows'
-
-
-@pytest.mark.parametrize('enable_gcs_downscoped', [True, False])
-def test_put_get_large_files_gcp(tmpdir, conn_cnx, is_public_test, enable_gcs_downscoped, request):
-=======
-    with conn_cnx() as cnx:
-        with cnx.cursor() as csr:
-            try:
-                csr.execute(
-                    f"ALTER SESSION SET GCS_USE_DOWNSCOPED_CREDENTIAL = {enable_gcs_downscoped}"
-                )
-            except ProgrammingError as e:
-                if enable_gcs_downscoped:
-                    # not raise error when the parameter is not available yet, using old behavior
-                    raise e
-            run(
-                csr,
-                """
-            create or replace table {name} (
-            aa int,
-            dt date,
-            ts timestamp,
-            tsltz timestamp_ltz,
-            tsntz timestamp_ntz,
-            tstz timestamp_tz,
-            pct float,
-            ratio number(6,2))
-            """,
-            )
-
-            try:
-                success_cnt = 0
-                skipped_cnt = 0
-                put_statement = "put file://{files} @%{name}"
-                if enable_gcs_downscoped:
-                    put_statement += " overwrite = true"
-                for rec in run(csr, put_statement):
-                    logger.info("rec=%s", rec)
-                    if rec[6] == "UPLOADED":
-                        success_cnt += 1
-                    elif rec[6] == "SKIPPED":
-                        skipped_cnt += 1
-                assert success_cnt == number_of_files, "uploaded files"
-                assert skipped_cnt == 0, "skipped files"
-
-                deleted_cnt = 0
-                run(csr, "rm @%{name}/file0")
-                deleted_cnt += 1
-                run(csr, "rm @%{name}/file1")
-                deleted_cnt += 1
-                run(csr, "rm @%{name}/file2")
-                deleted_cnt += 1
-
-                success_cnt = 0
-                skipped_cnt = 0
-                for rec in run(csr, put_statement):
-                    logger.info("rec=%s", rec)
-                    if rec[6] == "UPLOADED":
-                        success_cnt += 1
-                    elif rec[6] == "SKIPPED":
-                        skipped_cnt += 1
-                assert (
-                    success_cnt == number_of_files
-                ), "uploaded files in the second time"
-                assert skipped_cnt == 0, "skipped files in the second time"
-
-                run(csr, "copy into {name}")
-                rows = 0
-                for rec in run(csr, "select count(*) from {name}"):
-                    rows += rec[0]
-                assert rows == number_of_files * number_of_lines, "Number of rows"
-            finally:
-                run(csr, "drop table if exists {name}")
+        assert rows == number_of_files * number_of_lines, "Number of rows"
 
 
 @pytest.mark.parametrize("enable_gcs_downscoped", [True, False])
 def test_put_get_large_files_gcp(
-    tmpdir, conn_cnx, db_parameters, is_public_test, enable_gcs_downscoped
+    tmpdir, conn_cnx, is_public_test, enable_gcs_downscoped, request
 ):
->>>>>>> bc9616ad
     """[gcp] Puts and Gets Large files."""
     if enable_gcs_downscoped and is_public_test:
         pytest.xfail(
@@ -431,15 +271,10 @@
         )
     number_of_files = 3
     number_of_lines = 200000
-<<<<<<< HEAD
-    tmp_dir = generate_k_lines_of_n_files(number_of_lines, number_of_files, tmp_dir=str(tmpdir.mkdir('data')))
-    folder_name = random_string(7, 'test_put_get_large_files_gcp_')
-=======
     tmp_dir = generate_k_lines_of_n_files(
         number_of_lines, number_of_files, tmp_dir=str(tmpdir.mkdir("data"))
     )
     folder_name = random_string(5, "test_put_get_large_files_gcp_")
->>>>>>> bc9616ad
 
     files = os.path.join(tmp_dir, "file*")
     output_dir = os.path.join(tmp_dir, "output_dir")
@@ -467,15 +302,17 @@
 
     with conn_cnx() as cnx:
         try:
-<<<<<<< HEAD
-            run(cnx, f'ALTER SESSION SET GCS_USE_DOWNSCOPED_CREDENTIAL = {enable_gcs_downscoped}')
+            run(
+                cnx,
+                f"ALTER SESSION SET GCS_USE_DOWNSCOPED_CREDENTIAL = {enable_gcs_downscoped}",
+            )
         except ProgrammingError as e:
             if enable_gcs_downscoped:
                 # not raise error when the parameter is not available yet, using old behavior
                 raise e
         all_recs = run(cnx, "PUT file://{files} @~/{dir}")
         request.addfinalizer(execute(conn_cnx, f"RM @~/{folder_name}"))
-        assert all([rec[6] == 'UPLOADED' for rec in all_recs])
+        assert all([rec[6] == "UPLOADED" for rec in all_recs])
 
         for _ in range(60):
             for _ in range(100):
@@ -494,68 +331,27 @@
                 continue
             break  # success
         else:
-            pytest.fail('cannot list all files. Potentially '
-                        'PUT command missed uploading Files: {}'.format(all_recs))
+            pytest.fail(
+                "cannot list all files. Potentially "
+                "PUT command missed uploading Files: {}".format(all_recs)
+            )
         all_recs = run(cnx, "GET @~/{dir} file://{output_dir}")
         assert len(all_recs) == number_of_files
-        assert all([rec[2] == 'DOWNLOADED' for rec in all_recs])
+        assert all([rec[2] == "DOWNLOADED" for rec in all_recs])
 
 
 def test_get_gcp_file_object_http_400_error(tmpdir, conn_cnx, request):
-    fname = str(tmpdir.join('test_put_get_with_gcp_token.txt.gz'))
-=======
-            try:
-                run(
-                    cnx,
-                    f"ALTER SESSION SET GCS_USE_DOWNSCOPED_CREDENTIAL = {enable_gcs_downscoped}",
-                )
-            except ProgrammingError as e:
-                if enable_gcs_downscoped:
-                    # not raise error when the parameter is not available yet, using old behavior
-                    raise e
-            all_recs = run(cnx, "PUT file://{files} @~/{dir}")
-            assert all([rec[6] == "UPLOADED" for rec in all_recs])
-
-            for _ in range(60):
-                for _ in range(100):
-                    all_recs = run(cnx, "LIST @~/{dir}")
-                    if len(all_recs) == number_of_files:
-                        break
-                    # you may not get the files right after PUT command
-                    # due to the nature of gcs blob, which synchronizes
-                    # data eventually.
-                    time.sleep(1)
-                else:
-                    # wait for another second and retry.
-                    # this could happen if the files are partially available
-                    # but not all.
-                    time.sleep(1)
-                    continue
-                break  # success
-            else:
-                pytest.fail(
-                    "cannot list all files. Potentially "
-                    "PUT command missed uploading Files: {}".format(all_recs)
-                )
-            all_recs = run(cnx, "GET @~/{dir} file://{output_dir}")
-            assert len(all_recs) == number_of_files
-            assert all([rec[2] == "DOWNLOADED" for rec in all_recs])
-        finally:
-            run(cnx, "RM @~/{dir}")
-
-
-def test_get_gcp_file_object_http_400_error(tmpdir, conn_cnx, db_parameters):
     fname = str(tmpdir.join("test_put_get_with_gcp_token.txt.gz"))
->>>>>>> bc9616ad
     original_contents = "123,test1\n456,test2\n"
     with gzip.open(fname, "wb") as f:
         f.write(original_contents.encode(UTF8))
-<<<<<<< HEAD
-    tmp_dir = str(tmpdir.mkdir('test_put_get_with_gcp_token'))
-    table_name = random_string(5, 'snow32807_')
+    tmp_dir = str(tmpdir.mkdir("test_put_get_with_gcp_token"))
+    table_name = random_string(5, "snow32807_")
     with conn_cnx() as cnx:
         with cnx.cursor() as csr:
-            csr.execute("create or replace table {} (a int, b string)".format(table_name))
+            csr.execute(
+                "create or replace table {} (a int, b string)".format(table_name)
+            )
             request.addfinalizer(drop_table(conn_cnx, table_name))
 
             from snowflake.connector.vendored.requests import get, put
@@ -579,17 +375,34 @@
                 mocked_file_agent.agent = agent
                 return agent
 
-            with mock.patch('snowflake.connector.cursor.SnowflakeFileTransferAgent',
-                            side_effect=mocked_file_agent):
-                with mock.patch('snowflake.connector.vendored.requests.put' if vendored_request else 'request.put',
-                                side_effect=mocked_put):
-                    csr.execute("put file://{} @%{} auto_compress=true parallel=30".format(fname, table_name))
-                assert mocked_file_agent.agent._update_file_metas_with_presigned_url.call_count == 2
-            assert csr.fetchone()[6] == 'UPLOADED'
+            with mock.patch(
+                "snowflake.connector.cursor.SnowflakeFileTransferAgent",
+                side_effect=mocked_file_agent,
+            ):
+                with mock.patch(
+                    "snowflake.connector.vendored.requests.put"
+                    if vendored_request
+                    else "request.put",
+                    side_effect=mocked_put,
+                ):
+                    csr.execute(
+                        "put file://{} @%{} auto_compress=true parallel=30".format(
+                            fname, table_name
+                        )
+                    )
+                assert (
+                    mocked_file_agent.agent._update_file_metas_with_presigned_url.call_count
+                    == 2
+                )
+            assert csr.fetchone()[6] == "UPLOADED"
             csr.execute("copy into {} purge = true".format(table_name))
             assert csr.execute("ls @%{}".format(table_name)).fetchall() == []
-            csr.execute("copy into @%{table_name} from {table_name} "
-                        "file_format=(type=csv compression='gzip')".format(table_name=table_name))
+            csr.execute(
+                "copy into @%{table_name} from {table_name} "
+                "file_format=(type=csv compression='gzip')".format(
+                    table_name=table_name
+                )
+            )
 
             def mocked_get(*args, **kwargs):
                 if mocked_get.counter == 0:
@@ -602,115 +415,26 @@
 
             mocked_get.counter = 0
 
-            with mock.patch('snowflake.connector.cursor.SnowflakeFileTransferAgent',
-                            side_effect=mocked_file_agent):
-                with mock.patch('snowflake.connector.vendored.requests.get' if vendored_request else 'request.get',
-                                side_effect=mocked_get):
+            with mock.patch(
+                "snowflake.connector.cursor.SnowflakeFileTransferAgent",
+                side_effect=mocked_file_agent,
+            ):
+                with mock.patch(
+                    "snowflake.connector.vendored.requests.get"
+                    if vendored_request
+                    else "request.get",
+                    side_effect=mocked_get,
+                ):
                     csr.execute("get @%{} file://{}".format(table_name, tmp_dir))
-                assert mocked_file_agent.agent._update_file_metas_with_presigned_url.call_count == 2
+                assert (
+                    mocked_file_agent.agent._update_file_metas_with_presigned_url.call_count
+                    == 2
+                )
             rec = csr.fetchone()
-            assert rec[0].startswith('data_'), 'A file downloaded by GET'
-            assert rec[1] == 36, 'Return right file size'
-            assert rec[2] == 'DOWNLOADED', 'Return DOWNLOADED status'
-            assert rec[3] == '', 'Return no error message'
-=======
-    tmp_dir = str(tmpdir.mkdir("test_put_get_with_gcp_token"))
-    table_name = random_string(5, "snow32807_")
-
-    with conn_cnx() as cnx:
-        with cnx.cursor() as csr:
-            csr.execute(
-                "create or replace table {} (a int, b string)".format(table_name)
-            )
-            try:
-                from snowflake.connector.vendored.requests import get, put
-
-                def mocked_put(*args, **kwargs):
-                    if mocked_put.counter == 0:
-                        mocked_put.counter += 1
-                        exc = requests.exceptions.HTTPError(
-                            response=requests.Response()
-                        )
-                        exc.response.status_code = 400
-                        raise exc
-                    else:
-                        return put(*args, **kwargs)
-
-                mocked_put.counter = 0
-
-                def mocked_file_agent(*args, **kwargs):
-                    agent = SnowflakeFileTransferAgent(*args, **kwargs)
-                    agent._update_file_metas_with_presigned_url = mock.MagicMock(
-                        wraps=agent._update_file_metas_with_presigned_url
-                    )
-                    mocked_file_agent.agent = agent
-                    return agent
-
-                with mock.patch(
-                    "snowflake.connector.cursor.SnowflakeFileTransferAgent",
-                    side_effect=mocked_file_agent,
-                ):
-                    with mock.patch(
-                        "snowflake.connector.vendored.requests.put"
-                        if vendored_request
-                        else "request.put",
-                        side_effect=mocked_put,
-                    ):
-                        csr.execute(
-                            "put file://{} @%{} auto_compress=true parallel=30".format(
-                                fname, table_name
-                            )
-                        )
-                    assert (
-                        mocked_file_agent.agent._update_file_metas_with_presigned_url.call_count
-                        == 2
-                    )
-                assert csr.fetchone()[6] == "UPLOADED"
-                csr.execute("copy into {} purge = true".format(table_name))
-                assert csr.execute("ls @%{}".format(table_name)).fetchall() == []
-                csr.execute(
-                    "copy into @%{table_name} from {table_name} "
-                    "file_format=(type=csv compression='gzip')".format(
-                        table_name=table_name
-                    )
-                )
-
-                def mocked_get(*args, **kwargs):
-                    if mocked_get.counter == 0:
-                        mocked_get.counter += 1
-                        exc = requests.exceptions.HTTPError(
-                            response=requests.Response()
-                        )
-                        exc.response.status_code = 400
-                        raise exc
-                    else:
-                        return get(*args, **kwargs)
-
-                mocked_get.counter = 0
-
-                with mock.patch(
-                    "snowflake.connector.cursor.SnowflakeFileTransferAgent",
-                    side_effect=mocked_file_agent,
-                ):
-                    with mock.patch(
-                        "snowflake.connector.vendored.requests.get"
-                        if vendored_request
-                        else "request.get",
-                        side_effect=mocked_get,
-                    ):
-                        csr.execute("get @%{} file://{}".format(table_name, tmp_dir))
-                    assert (
-                        mocked_file_agent.agent._update_file_metas_with_presigned_url.call_count
-                        == 2
-                    )
-                rec = csr.fetchone()
-                assert rec[0].startswith("data_"), "A file downloaded by GET"
-                assert rec[1] == 36, "Return right file size"
-                assert rec[2] == "DOWNLOADED", "Return DOWNLOADED status"
-                assert rec[3] == "", "Return no error message"
-            finally:
-                csr.execute("drop table {}".format(table_name))
->>>>>>> bc9616ad
+            assert rec[0].startswith("data_"), "A file downloaded by GET"
+            assert rec[1] == 36, "Return right file size"
+            assert rec[2] == "DOWNLOADED", "Return DOWNLOADED status"
+            assert rec[3] == "", "Return no error message"
 
     files = glob.glob(os.path.join(tmp_dir, "data_*"))
     with gzip.open(files[0], "rb") as fd:
@@ -718,38 +442,9 @@
     assert original_contents == contents, "Output is different from the original file"
 
 
-<<<<<<< HEAD
-@pytest.mark.parametrize('enable_gcs_downscoped', [True, False])
-def test_auto_compress_off_gcp(tmpdir, conn_cnx, is_public_test, enable_gcs_downscoped, request):
-    """[gcp] Puts and Gets a small text using gcp with no auto compression."""
-    if enable_gcs_downscoped and is_public_test:
-        pytest.xfail("Server need to update with merged change. Expected release version: 4.41.0")
-    fname = str(os.path.join(os.path.dirname(os.path.realpath(__file__)), '../data', 'example.json'))
-    stage_name = random_string(5, 'test_auto_compress_off_gcp_')
-    with conn_cnx() as cnx, cnx.cursor() as cursor:
-        try:
-            cursor.execute(f'ALTER SESSION SET GCS_USE_DOWNSCOPED_CREDENTIAL = {enable_gcs_downscoped}')
-        except ProgrammingError as e:
-            if enable_gcs_downscoped:
-                # not raise error when the parameter is not available yet, using old behavior
-                raise e
-
-        cursor.execute("create stage {}".format(stage_name))
-        request.addfinalizer(drop_stage(conn_cnx, stage_name))
-
-        cursor.execute("put file://{} @{} auto_compress=false".format(fname, stage_name))
-        cursor.execute("get @{} file://{}".format(stage_name, str(tmpdir)))
-        downloaded_file = os.path.join(str(tmpdir), 'example.json')
-        assert cmp(fname, downloaded_file)
-
-
-@pytest.mark.parametrize('error_code', [401, 403, 408, 429, 500, 503])
-def test_get_gcp_file_object_http_recoverable_error_refresh_with_downscoped(tmpdir, conn_cnx, request,
-                                                                            error_code, is_public_test):
-=======
 @pytest.mark.parametrize("enable_gcs_downscoped", [True, False])
 def test_auto_compress_off_gcp(
-    tmpdir, conn_cnx, db_parameters, is_public_test, enable_gcs_downscoped
+    tmpdir, conn_cnx, is_public_test, enable_gcs_downscoped, request
 ):
     """[gcp] Puts and Gets a small text using gcp with no auto compression."""
     if enable_gcs_downscoped and is_public_test:
@@ -761,34 +456,33 @@
             os.path.dirname(os.path.realpath(__file__)), "../data", "example.json"
         )
     )
-    stage_name = random_string(5, "teststage_")
-    with conn_cnx() as cnx:
-        with cnx.cursor() as cursor:
-            try:
-                cursor.execute(
-                    f"ALTER SESSION SET GCS_USE_DOWNSCOPED_CREDENTIAL = {enable_gcs_downscoped}"
-                )
-            except ProgrammingError as e:
-                if enable_gcs_downscoped:
-                    # not raise error when the parameter is not available yet, using old behavior
-                    raise e
-            try:
-                cursor.execute("create or replace stage {}".format(stage_name))
-                cursor.execute(
-                    "put file://{} @{} auto_compress=false".format(fname, stage_name)
-                )
-                cursor.execute("get @{} file://{}".format(stage_name, str(tmpdir)))
-                downloaded_file = os.path.join(str(tmpdir), "example.json")
-                assert cmp(fname, downloaded_file)
-            finally:
-                cursor.execute("drop stage {}".format(stage_name))
-
-
+    stage_name = random_string(5, "test_auto_compress_off_gcp_")
+    with conn_cnx() as cnx, cnx.cursor() as cursor:
+        try:
+            cursor.execute(
+                f"ALTER SESSION SET GCS_USE_DOWNSCOPED_CREDENTIAL = {enable_gcs_downscoped}"
+            )
+        except ProgrammingError as e:
+            if enable_gcs_downscoped:
+                # not raise error when the parameter is not available yet, using old behavior
+                raise e
+
+        cursor.execute("create stage {}".format(stage_name))
+        request.addfinalizer(drop_stage(conn_cnx, stage_name))
+
+        cursor.execute(
+            "put file://{} @{} auto_compress=false".format(fname, stage_name)
+        )
+        cursor.execute("get @{} file://{}".format(stage_name, str(tmpdir)))
+        downloaded_file = os.path.join(str(tmpdir), "example.json")
+        assert cmp(fname, downloaded_file)
+
+
+# TODO fix
 @pytest.mark.parametrize("error_code", [401, 403, 408, 429, 500, 503])
 def test_get_gcp_file_object_http_recoverable_error_refresh_with_downscoped(
-    tmpdir, conn_cnx, db_parameters, error_code, is_public_test
+    tmpdir, conn_cnx, request, error_code, is_public_test
 ):
->>>>>>> bc9616ad
     if is_public_test:
         pytest.xfail(
             "Server need to update with merged change. Expected release version: 4.41.0"
@@ -802,9 +496,10 @@
 
     with conn_cnx() as cnx:
         with cnx.cursor() as csr:
-<<<<<<< HEAD
-            csr.execute('ALTER SESSION SET GCS_USE_DOWNSCOPED_CREDENTIAL = TRUE')
-            csr.execute("create or replace table {} (a int, b string)".format(table_name))
+            csr.execute("ALTER SESSION SET GCS_USE_DOWNSCOPED_CREDENTIAL = TRUE")
+            csr.execute(
+                "create or replace table {} (a int, b string)".format(table_name)
+            )
             request.addfinalizer(drop_table(conn_cnx, table_name))
             from snowflake.connector.vendored.requests import get, head, put
 
@@ -838,22 +533,39 @@
                 mocked_file_agent.agent = agent
                 return agent
 
-            with mock.patch('snowflake.connector.cursor.SnowflakeFileTransferAgent',
-                            side_effect=mocked_file_agent):
-                with mock.patch('snowflake.connector.vendored.requests.put' if vendored_request else 'requests.put',
-                                side_effect=mocked_put):
-                    with mock.patch('snowflake.connector.vendored.requests.head' if vendored_request
-                                    else 'requests.head',
-                                    side_effect=mocked_head):
-                        csr.execute("put file://{} @%{} auto_compress=true parallel=30".format(fname, table_name))
+            with mock.patch(
+                "snowflake.connector.cursor.SnowflakeFileTransferAgent",
+                side_effect=mocked_file_agent,
+            ):
+                with mock.patch(
+                    "snowflake.connector.vendored.requests.put"
+                    if vendored_request
+                    else "requests.put",
+                    side_effect=mocked_put,
+                ):
+                    with mock.patch(
+                        "snowflake.connector.vendored.requests.head"
+                        if vendored_request
+                        else "requests.head",
+                        side_effect=mocked_head,
+                    ):
+                        csr.execute(
+                            "put file://{} @%{} auto_compress=true parallel=30".format(
+                                fname, table_name
+                            )
+                        )
                 if error_code == 401:
                     assert mocked_file_agent.agent.renew_expired_client.call_count == 2
-            assert csr.fetchone()[6] == 'UPLOADED'
+            assert csr.fetchone()[6] == "UPLOADED"
             csr.execute("copy into {}".format(table_name))
             csr.execute("rm @%{}".format(table_name))
             assert csr.execute("ls @%{}".format(table_name)).fetchall() == []
-            csr.execute("copy into @%{table_name} from {table_name} "
-                        "file_format=(type=csv compression='gzip')".format(table_name=table_name))
+            csr.execute(
+                "copy into @%{table_name} from {table_name} "
+                "file_format=(type=csv compression='gzip')".format(
+                    table_name=table_name
+                )
+            )
 
             def mocked_get(*args, **kwargs):
                 if mocked_get.counter == 0:
@@ -866,132 +578,24 @@
 
             mocked_get.counter = 0
 
-            with mock.patch('snowflake.connector.cursor.SnowflakeFileTransferAgent',
-                            side_effect=mocked_file_agent):
-                with mock.patch('snowflake.connector.vendored.requests.get' if vendored_request else 'requests.get',
-                                ide_effect=mocked_get):
+            with mock.patch(
+                "snowflake.connector.cursor.SnowflakeFileTransferAgent",
+                side_effect=mocked_file_agent,
+            ):
+                with mock.patch(
+                    "snowflake.connector.vendored.requests.get"
+                    if vendored_request
+                    else "requests.get",
+                    ide_effect=mocked_get,
+                ):
                     csr.execute("get @%{} file://{}".format(table_name, tmp_dir))
                 if error_code == 401:
                     assert mocked_file_agent.agent.renew_expired_client.call_count == 1
             rec = csr.fetchone()
-            assert rec[0].startswith('data_'), 'A file downloaded by GET'
-            assert rec[1] == 36, 'Return right file size'
-            assert rec[2] == 'DOWNLOADED', 'Return DOWNLOADED status'
-            assert rec[3] == '', 'Return no error message'
-=======
-            csr.execute("ALTER SESSION SET GCS_USE_DOWNSCOPED_CREDENTIAL = TRUE")
-            csr.execute(
-                "create or replace table {} (a int, b string)".format(table_name)
-            )
-            try:
-                from snowflake.connector.vendored.requests import get, head, put
-
-                def mocked_put(*args, **kwargs):
-                    if mocked_put.counter == 0:
-                        exc = requests.exceptions.HTTPError(
-                            response=requests.Response()
-                        )
-                        exc.response.status_code = error_code
-                        mocked_put.counter += 1
-                        raise exc
-                    else:
-                        return put(*args, **kwargs)
-
-                mocked_put.counter = 0
-
-                def mocked_head(*args, **kwargs):
-                    if mocked_head.counter == 0:
-                        mocked_head.counter += 1
-                        exc = requests.exceptions.HTTPError(
-                            response=requests.Response()
-                        )
-                        exc.response.status_code = error_code
-                        raise exc
-                    else:
-                        return head(*args, **kwargs)
-
-                mocked_head.counter = 0
-
-                def mocked_file_agent(*args, **kwargs):
-                    agent = SnowflakeFileTransferAgent(*args, **kwargs)
-                    agent.renew_expired_client = mock.MagicMock(
-                        wraps=agent.renew_expired_client
-                    )
-                    mocked_file_agent.agent = agent
-                    return agent
-
-                with mock.patch(
-                    "snowflake.connector.cursor.SnowflakeFileTransferAgent",
-                    side_effect=mocked_file_agent,
-                ):
-                    with mock.patch(
-                        "snowflake.connector.vendored.requests.put"
-                        if vendored_request
-                        else "requests.put",
-                        side_effect=mocked_put,
-                    ):
-                        with mock.patch(
-                            "snowflake.connector.vendored.requests.head"
-                            if vendored_request
-                            else "requests.head",
-                            side_effect=mocked_head,
-                        ):
-                            csr.execute(
-                                "put file://{} @%{} auto_compress=true parallel=30".format(
-                                    fname, table_name
-                                )
-                            )
-                    if error_code == 401:
-                        assert (
-                            mocked_file_agent.agent.renew_expired_client.call_count == 2
-                        )
-                assert csr.fetchone()[6] == "UPLOADED"
-                csr.execute("copy into {}".format(table_name))
-                csr.execute("rm @%{}".format(table_name))
-                assert csr.execute("ls @%{}".format(table_name)).fetchall() == []
-                csr.execute(
-                    "copy into @%{table_name} from {table_name} "
-                    "file_format=(type=csv compression='gzip')".format(
-                        table_name=table_name
-                    )
-                )
-
-                def mocked_get(*args, **kwargs):
-                    if mocked_get.counter == 0:
-                        mocked_get.counter += 1
-                        exc = requests.exceptions.HTTPError(
-                            response=requests.Response()
-                        )
-                        exc.response.status_code = error_code
-                        raise exc
-                    else:
-                        return get(*args, **kwargs)
-
-                mocked_get.counter = 0
-
-                with mock.patch(
-                    "snowflake.connector.cursor.SnowflakeFileTransferAgent",
-                    side_effect=mocked_file_agent,
-                ):
-                    with mock.patch(
-                        "snowflake.connector.vendored.requests.get"
-                        if vendored_request
-                        else "requests.get",
-                        ide_effect=mocked_get,
-                    ):
-                        csr.execute("get @%{} file://{}".format(table_name, tmp_dir))
-                    if error_code == 401:
-                        assert (
-                            mocked_file_agent.agent.renew_expired_client.call_count == 1
-                        )
-                rec = csr.fetchone()
-                assert rec[0].startswith("data_"), "A file downloaded by GET"
-                assert rec[1] == 36, "Return right file size"
-                assert rec[2] == "DOWNLOADED", "Return DOWNLOADED status"
-                assert rec[3] == "", "Return no error message"
-            finally:
-                csr.execute("drop table {}".format(table_name))
->>>>>>> bc9616ad
+            assert rec[0].startswith("data_"), "A file downloaded by GET"
+            assert rec[1] == 36, "Return right file size"
+            assert rec[2] == "DOWNLOADED", "Return DOWNLOADED status"
+            assert rec[3] == "", "Return no error message"
 
     files = glob.glob(os.path.join(tmp_dir, "data_*"))
     with gzip.open(files[0], "rb") as fd:
@@ -999,17 +603,10 @@
     assert original_contents == contents, "Output is different from the original file"
 
 
-<<<<<<< HEAD
-@pytest.mark.parametrize("from_path", [True, pytest.param(False, marks=pytest.mark.skipolddriver)])
-def test_put_overwrite_with_downscope(tmpdir, conn_cnx, is_public_test, from_path):
-=======
 @pytest.mark.parametrize(
     "from_path", [True, pytest.param(False, marks=pytest.mark.skipolddriver)]
 )
-def test_put_overwrite_with_downscope(
-    tmpdir, conn_cnx, db_parameters, is_public_test, from_path
-):
->>>>>>> bc9616ad
+def test_put_overwrite_with_downscope(tmpdir, conn_cnx, is_public_test, from_path):
     """Tests whether _force_put_overwrite and overwrite=true works as intended."""
     if is_public_test:
         pytest.xfail(
@@ -1017,16 +614,9 @@
         )
 
     with conn_cnx() as cnx:
-<<<<<<< HEAD
-        tmp_dir = str(tmpdir.mkdir('data'))
-        test_data = os.path.join(tmp_dir, 'data.txt')
-        with open(test_data, 'w') as f:
-=======
-
         tmp_dir = str(tmpdir.mkdir("data"))
         test_data = os.path.join(tmp_dir, "data.txt")
         with open(test_data, "w") as f:
->>>>>>> bc9616ad
             f.write("test1,test2")
             f.write("test3,test4")
         dir_name = random_string(7, prefix="test_put_overwrite_with_downscope_")
@@ -1035,50 +625,23 @@
         try:
             file_stream = None if from_path else open(test_data, "rb")
             with cnx.cursor() as cur:
-<<<<<<< HEAD
-                cur.execute('ALTER SESSION SET GCS_USE_DOWNSCOPED_CREDENTIAL = TRUE')
+                cur.execute("ALTER SESSION SET GCS_USE_DOWNSCOPED_CREDENTIAL = TRUE")
                 put(cur, test_data, f"~/{dir_name}", from_path, file_stream=file_stream)
                 data = cur.fetchall()
-                assert data[0][6] == 'UPLOADED'
+                assert data[0][6] == "UPLOADED"
 
                 put(cur, test_data, f"~/{dir_name}", from_path, file_stream=file_stream)
                 data = cur.fetchall()
-                assert data[0][6] == 'SKIPPED'
-
-                put(cur, test_data, f"~/{dir_name}", from_path,
-                    sql_options="OVERWRITE = TRUE",
-                    file_stream=file_stream)
-=======
-                cur.execute("ALTER SESSION SET GCS_USE_DOWNSCOPED_CREDENTIAL = TRUE")
+                assert data[0][6] == "SKIPPED"
+
                 put(
                     cur,
                     test_data,
-                    "~/test_put_overwrite",
-                    from_path,
-                    file_stream=file_stream,
-                )
-                data = cur.fetchall()
-                assert data[0][6] == "UPLOADED"
-
-                put(
-                    cur,
-                    test_data,
-                    "~/test_put_overwrite",
-                    from_path,
-                    file_stream=file_stream,
-                )
-                data = cur.fetchall()
-                assert data[0][6] == "SKIPPED"
-
-                put(
-                    cur,
-                    test_data,
-                    "~/test_put_overwrite",
+                    f"~/{dir_name}",
                     from_path,
                     sql_options="OVERWRITE = TRUE",
                     file_stream=file_stream,
                 )
->>>>>>> bc9616ad
                 data = cur.fetchall()
                 assert data[0][6] == "UPLOADED"
 
